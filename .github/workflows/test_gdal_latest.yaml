--- conflicted
+++ resolved
@@ -15,75 +15,6 @@
 
 jobs:
   test_gdal_latest:
-<<<<<<< HEAD
-    name: GDAL Latest
-    runs-on: ubuntu-latest
-    container: ghcr.io/osgeo/proj:9.2.0
-    env:
-      GDAL_DIR: ${{ github.workspace }}/gdal_install
-      GDAL_DATA: ${{ github.workspace }}/gdal_install/share/gdal
-      LD_LIBRARY_PATH: "${{ github.workspace }}/gdal_install/lib/:${LD_LIBRARY_PATH}"
-    steps:
-      - uses: actions/checkout@v4
-      - name: Update
-        run: |
-          apt-get update
-          apt-get -y install software-properties-common
-          add-apt-repository -y ppa:deadsnakes/ppa
-          apt-get update
-
-      - name: Set up Python
-        run: |
-          apt-get install -y --no-install-recommends \
-            python3.10 \
-            python3.10-dev \
-            python3.10-venv \
-            python3-pip \
-            g++
-
-      - name: Install GDAL
-        shell: bash
-        run: |
-          apt-get update
-          apt-get install -qq \
-            libcurl4-openssl-dev \
-            libtiff-dev \
-            libgeos-dev \
-            libjpeg-dev \
-            libnetcdf-dev \
-            libhdf4-alt-dev \
-            libhdf5-serial-dev \
-            libssl-dev \
-            libsqlite3-dev \
-            libexpat-dev \
-            libxerces-c-dev \
-            libpng-dev \
-            libopenjp2-7-dev \
-            libzstd-dev \
-            libwebp-dev \
-            cmake \
-            curl \
-            git
-          bash ci/gdal-compile.sh git
-
-      - name: Install dependencies
-        run: |
-          export PATH="${GDAL_DIR}/bin/:${PATH}"
-          python3.10 -m venv testenv
-          . testenv/bin/activate
-          python -m pip install --upgrade pip
-          python -m pip wheel -r requirements-dev.txt
-          python -m pip install -r requirements-dev.txt
-          python setup.py clean
-          python -m pip install --no-deps --force-reinstall --no-use-pep517 -e .[test]
-
-      - name: Test
-        shell: bash
-        run: |
-          export PATH="${GDAL_DIR}/bin/:${PATH}"
-          . testenv/bin/activate
-          python -m pytest -v -m "not wheel" -rxXs --cov rasterio --cov-report term-missing
-=======
     uses: ./.github/workflows/test_gdal_build.yaml
     with:
       gdal_ref: ${{ matrix.branch }}
@@ -91,5 +22,4 @@
     strategy:
       fail-fast: false
       matrix:
-        branch: ['master', 'release/3.7']
->>>>>>> 6335cd7f
+        branch: ['master', 'release/3.7']