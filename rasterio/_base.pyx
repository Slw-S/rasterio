--- conflicted
+++ resolved
@@ -463,31 +463,6 @@
         """Returns the (row, col) index of the pixel containing (x, y)."""
         return get_index(x, y, self.transform, op=op, precision=precision)
 
-<<<<<<< HEAD
-=======
-    def window(self, left, bottom, right, top, boundless=False):
-        """Returns the window corresponding to the world bounding box.
-        If boundless is False, window is limited to extent of this dataset."""
-
-        window = get_window(left, bottom, right, top, self.transform)
-        if boundless:
-            return window
-        else:
-            return crop_window(window, self.height, self.width)
-
-    def window_transform(self, window):
-        """Returns the affine transform for a dataset window."""
-        (r, _), (c, _) = window
-        return self.transform * Affine.translation(c or 0, r or 0)
-
-    def window_bounds(self, window):
-        """Returns the bounds of a window as x_min, y_min, x_max, y_max."""
-        ((row_min, row_max), (col_min, col_max)) = window
-        x_min, y_min = self.transform * (col_min, row_max)
-        x_max, y_max = self.transform * (col_max, row_min)
-        return x_min, y_min, x_max, y_max
-
->>>>>>> 4afb610d
     @property
     def meta(self):
         """The basic metadata of this dataset."""
@@ -765,148 +740,6 @@
         return _gdal.GDALChecksumImage(hband, xoff, yoff, width, height)
 
 
-<<<<<<< HEAD
-=======
-# Window utils
-# A window is a 2D ndarray indexer in the form of a tuple:
-# ((row_start, row_stop), (col_start, col_stop))
-
-cpdef crop_window(object window, int height, int width):
-    """Returns a window cropped to fall within height and width."""
-    cdef int r_start, r_stop, c_start, c_stop
-    (r_start, r_stop), (c_start, c_stop) = window
-    return (
-        (min(max(r_start, 0), height), max(0, min(r_stop, height))),
-        (min(max(c_start, 0), width), max(0, min(c_stop, width)))
-    )
-
-
-cpdef eval_window(object window, int height, int width):
-    """Evaluates a window tuple that might contain negative values
-    in the context of a raster height and width."""
-    cdef int r_start, r_stop, c_start, c_stop
-    try:
-        r, c = window
-        assert len(r) == 2
-        assert len(c) == 2
-    except (ValueError, TypeError, AssertionError):
-        raise ValueError("invalid window structure; expecting "
-                         "((row_start, row_stop), (col_start, col_stop))")
-    r_start = r[0] or 0
-    if r_start < 0:
-        if height < 0:
-            raise ValueError("invalid height: %d" % height)
-        r_start += height
-    r_stop = r[1] or height
-    if r_stop < 0:
-        if height < 0:
-            raise ValueError("invalid height: %d" % height)
-        r_stop += height
-    if not r_stop >= r_start:
-        raise ValueError(
-            "invalid window: row range (%d, %d)" % (r_start, r_stop))
-    c_start = c[0] or 0
-    if c_start < 0:
-        if width < 0:
-            raise ValueError("invalid width: %d" % width)
-        c_start += width
-    c_stop = c[1] or width
-    if c_stop < 0:
-        if width < 0:
-            raise ValueError("invalid width: %d" % width)
-        c_stop += width
-    if not c_stop >= c_start:
-        raise ValueError(
-            "invalid window: col range (%d, %d)" % (c_start, c_stop))
-    return (r_start, r_stop), (c_start, c_stop)
-
-
-def get_index(x, y, transform, op=math.floor, precision=6):
-    """
-    Returns the (row, col) index of the pixel containing (x, y) given a
-    coordinate reference system.
-
-    Parameters
-    ----------
-    x : float
-        x value in coordinate reference system
-    y : float
-        y value in coordinate reference system
-    transform : tuple
-        Coefficients mapping pixel coordinates to coordinate reference system.
-    op : function
-        Function to convert fractional pixels to whole numbers (floor, ceiling,
-        round)
-    precision : int
-        Decimal places of precision in indexing, as in `round()`.
-
-    Returns
-    -------
-    row : int
-        row index
-    col : int
-        col index
-    """
-
-    # Ensure a GDAL geotransform doesn't sneak in
-    transform = guard_transform(transform)
-
-    # Use an epsilon, magnitude determined by the precision parameter
-    # and sign determined by the op function: positive for floor, negative
-    # for ceil.
-    eps = 10.0**-precision * (1.0 - 2.0*op(0.1))
-    row = int(op((y - eps - transform[5]) / transform[4]))
-    col = int(op((x + eps - transform[2]) / transform[0]))
-    return row, col
-
-
-def get_window(left, bottom, right, top, transform, precision=6):
-    """
-    Returns a window tuple given coordinate bounds and the coordinate reference
-    system.
-
-    Parameters
-    ----------
-    left : float
-        Left edge of window
-    bottom : float
-        Bottom edge of window
-    right : float
-        Right edge of window
-    top : float
-        top edge of window
-    transform : tuple
-        Coefficients mapping pixel coordinates to coordinate reference system.
-    precision : int
-        Decimal places of precision in indexing, as in `round()`.
-    """
-
-    # Ensure a GDAL geotransform doesn't sneak in
-    transform = guard_transform(transform)
-
-    window_start = get_index(
-        left, top, transform, op=math.floor, precision=precision)
-    window_stop = get_index(
-        right, bottom, transform, op=math.ceil, precision=precision)
-    window = tuple(zip(window_start, window_stop))
-    return window
-
-
-def window_shape(window, height=-1, width=-1):
-    """Returns shape of a window.
-
-    height and width arguments are optional if there are no negative
-    values in the window.
-    """
-    (a, b), (c, d) = eval_window(window, height, width)
-    return b-a, d-c
-
-
-def window_index(window):
-    return tuple(slice(*w) for w in window)
-
-
->>>>>>> 4afb610d
 def tastes_like_gdal(t):
     return t[2] == t[4] == 0.0 and t[1] > 0 and t[5] < 0
 
