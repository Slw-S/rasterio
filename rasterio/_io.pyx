--- conflicted
+++ resolved
@@ -1685,7 +1685,6 @@
     This class is only intended for internal use within rasterio to support
     IO with GDAL.  Other memory based operations should use numpy arrays.
     """
-<<<<<<< HEAD
     def __cinit__(self):
         self._hds = NULL
         self.band_ids = NULL
@@ -1694,11 +1693,7 @@
         self.transform = None
 
     def __init__(self, image=None, dtype='uint8', count=1, width=None,
-                  height=None, transform=None, gcps=None, crs=None):
-=======
-    def __cinit__(self, image=None, dtype='uint8', count=1, width=None,
                   height=None, transform=None, gcps=None, rpcs=None, crs=None):
->>>>>>> ea8220bf
         """
         Create in-memory raster dataset, and fill its bands with the
         arrays in image.
