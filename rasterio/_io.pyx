"""Rasterio input/output."""

# cython: boundscheck=False, c_string_type=unicode, c_string_encoding=utf8

from __future__ import absolute_import

include "directives.pxi"
include "gdal.pxi"

from collections import Counter
from contextlib import contextmanager
import logging
import os
import sys
from uuid import uuid4
import warnings

import numpy as np

from rasterio._base import tastes_like_gdal, gdal_version
from rasterio._err import (
    GDALError, CPLE_OpenFailedError, CPLE_IllegalArgError, CPLE_BaseError, CPLE_AWSObjectNotFoundError)
from rasterio.crs import CRS
from rasterio.compat import text_type, string_types
from rasterio import dtypes
from rasterio.enums import ColorInterp, MaskFlags, Resampling
from rasterio.errors import (
    CRSError, DriverRegistrationError, RasterioIOError,
    NotGeoreferencedWarning, NodataShadowWarning, WindowError,
    UnsupportedOperation, OverviewCreationError, RasterBlockError
)
from rasterio.sample import sample_gen
from rasterio.transform import Affine
from rasterio.path import parse_path, UnparsedPath
from rasterio.vrt import _boundless_vrt_doc
from rasterio.windows import Window, intersection

from libc.stdio cimport FILE
cimport numpy as np

from rasterio._base cimport (
    _osr_from_crs, _safe_osr_release, get_driver_name, DatasetBase)
from rasterio._err cimport exc_wrap_int, exc_wrap_pointer, exc_wrap_vsilfile
from rasterio._shim cimport (
    open_dataset, delete_nodata_value, io_band, io_multi_band, io_multi_mask)


log = logging.getLogger(__name__)


def _delete_dataset_if_exists(path):

    """Delete a dataset if it already exists.  This operates at a lower
    level than a:

        if rasterio.shutil.exists(path):
            rasterio.shutil.delete(path)

    and can take some shortcuts.

    Parameters
    ----------
    path : str
        Dataset path.
    """

    cdef GDALDatasetH h_dataset = NULL
    cdef const char *c_path = NULL

    b_path = path.encode('utf-8')
    c_path = b_path

    with silence_errors():
        with nogil:
            h_dataset = GDALOpen(c_path, <GDALAccess>0)

    try:
        h_dataset = exc_wrap_pointer(h_dataset)

    except (CPLE_OpenFailedError, CPLE_AWSObjectNotFoundError):
        log.debug(
            "Skipped delete for overwrite. Dataset does not exist: %s", path)

    else:
        h_driver = GDALGetDatasetDriver(h_dataset)

        if h_driver != NULL:
            with nogil:
                GDALDeleteDataset(h_driver, c_path)

    finally:
        if h_dataset != NULL:
            GDALClose(h_dataset)


cdef bint in_dtype_range(value, dtype):
    """Returns True if value is in the range of dtype, else False."""
    infos = {
        'c': np.finfo,
        'f': np.finfo,
        'i': np.iinfo,
        'u': np.iinfo,
        # Cython 0.22 returns dtype.kind as an int and will not cast to a char
        99: np.finfo,
        102: np.finfo,
        105: np.iinfo,
        117: np.iinfo}

    key = np.dtype(dtype).kind
    if np.isnan(value):
        return key in ('c', 'f', 99, 102)

    rng = infos[key](dtype)
    return rng.min <= value <= rng.max


cdef int io_auto(data, GDALRasterBandH band, bint write, int resampling=0) except -1:
    """Convenience function to handle IO with a GDAL band.

    :param data: a numpy ndarray
    :param band: an instance of GDALGetRasterBand
    :param write: 1 (True) uses write mode (writes data into band),
                  0 (False) uses read mode (reads band into data)
    :return: the return value from the data-type specific IO function
    """
    cdef int ndims = len(data.shape)
    cdef float height = data.shape[-2]
    cdef float width = data.shape[-1]

    try:

        if ndims == 2:
            return io_band(band, write, 0.0, 0.0, width, height, data, resampling=resampling)

        elif ndims == 3:
            indexes = np.arange(1, data.shape[0] + 1, dtype='intp')
            return io_multi_band(band, write, 0.0, 0.0, width, height, data, indexes, resampling=resampling)

        else:
            raise ValueError("Specified data must have 2 or 3 dimensions")

    except CPLE_BaseError as cplerr:
        raise RasterioIOError(str(cplerr))


cdef class DatasetReaderBase(DatasetBase):

    def read(self, indexes=None, out=None, window=None, masked=False,
            out_shape=None, boundless=False, resampling=Resampling.nearest,
            fill_value=None, out_dtype=None):
        """Read a dataset's raw pixels as an N-d array

        This data is read from the dataset's band cache, which means
        that repeated reads of the same windows may avoid I/O.

        Parameters
        ----------
        indexes : list of ints or a single int, optional
            If `indexes` is a list, the result is a 3D array, but is
            a 2D array if it is a band index number.

        out : numpy ndarray, optional
            As with Numpy ufuncs, this is an optional reference to an
            output array into which data will be placed. If the height
            and width of `out` differ from that of the specified
            window (see below), the raster image will be decimated or
            replicated using the specified resampling method (also see
            below).

            *Note*: the method's return value may be a view on this
            array. In other words, `out` is likely to be an
            incomplete representation of the method's results.

            This parameter cannot be combined with `out_shape`.

        out_dtype : str or numpy dtype
            The desired output data type. For example: 'uint8' or
            rasterio.uint16.

        out_shape : tuple, optional
            A tuple describing the shape of a new output array. See
            `out` (above) for notes on image decimation and
            replication.

            Cannot combined with `out`.

        window : a pair (tuple) of pairs of ints or Window, optional
            The optional `window` argument is a 2 item tuple. The first
            item is a tuple containing the indexes of the rows at which
            the window starts and stops and the second is a tuple
            containing the indexes of the columns at which the window
            starts and stops. For example, ((0, 2), (0, 2)) defines
            a 2x2 window at the upper left of the raster dataset.

        masked : bool, optional
            If `masked` is `True` the return value will be a masked
            array. Otherwise (the default) the return value will be a
            regular array. Masks will be exactly the inverse of the
            GDAL RFC 15 conforming arrays returned by read_masks().

        boundless : bool, optional (default `False`)
            If `True`, windows that extend beyond the dataset's extent
            are permitted and partially or completely filled arrays will
            be returned as appropriate.

        resampling : Resampling
            By default, pixel values are read raw or interpolated using
            a nearest neighbor algorithm from the band cache. Other
            resampling algorithms may be specified. Resampled pixels
            are not cached.

        fill_value : scalar
            Fill value applied in the `boundless=True` case only.

        Returns
        -------
        Numpy ndarray or a view on a Numpy ndarray

        Note: as with Numpy ufuncs, an object is returned even if you
        use the optional `out` argument and the return value shall be
        preferentially used by callers.
        """

        cdef GDALRasterBandH band = NULL

        if self.mode == "w":
            raise UnsupportedOperation("not readable")

        return2d = False
        if indexes is None:
            indexes = self.indexes
        elif isinstance(indexes, int):
            indexes = [indexes]
            return2d = True

            if out is not None and out.ndim == 2:
                out.shape = (1,) + out.shape

        if not indexes:
            raise ValueError("No indexes to read")

        check_dtypes = set()
        nodatavals = []
        # Check each index before processing 3D array
        for bidx in indexes:
            if bidx not in self.indexes:
                raise IndexError("band index {} out of range (not in {})".format(bidx, self.indexes))
            idx = self.indexes.index(bidx)

            dtype = self.dtypes[idx]
            check_dtypes.add(dtype)

            ndv = self._nodatavals[idx]

            log.debug("Output nodata value read from file: %r", ndv)

            if ndv is not None:
                if np.dtype(dtype).kind in ('i', 'u'):
                    info = np.iinfo(dtype)
                    dt_min, dt_max = info.min, info.max
                elif np.dtype(dtype).kind in ('f', 'c'):
                    info = np.finfo(dtype)
                    dt_min, dt_max = info.min, info.max
                else:
                    dt_min, dt_max = False, True
                if ndv < dt_min:
                    ndv = dt_min
                elif ndv > dt_max:
                    ndv = dt_max

            nodatavals.append(ndv)

        log.debug("Output nodata values: %r", nodatavals)

        # Mixed dtype reads are not supported at this time.
        if len(check_dtypes) > 1:
            raise ValueError("more than one 'dtype' found")
        elif len(check_dtypes) == 0:
            dtype = self.dtypes[0]
        else:
            dtype = check_dtypes.pop()

        if out_dtype is not None:
            dtype = out_dtype

        # Get the natural shape of the read window, boundless or not.
        # The window can have float values. In this case, we round up
        # when computing the shape.

        # Stub the win_shape.
        win_shape = (len(indexes),)

        if window:

            if isinstance(window, tuple):
                window = Window.from_slices(
                    *window, height=self.height, width=self.width,
                    boundless=boundless)

            if not boundless:
                window = window.crop(self.height, self.width)

            int_window = window.round_lengths()
            win_shape += (int(int_window.height), int(int_window.width))

        else:
            win_shape += self.shape

        if out is not None and out_shape is not None:
            raise ValueError("out and out_shape are exclusive")

        # `out` takes precedence over `out_shape` and `out_dtype`.
        elif out is not None:

            if out.dtype != dtype:
                dtype == out.dtype

            if out.shape[0] != win_shape[0]:
                raise ValueError("'out' shape {} does not match window shape {}".format(out.shape, win_shape))

        else:
            if out_shape is not None:
                if len(out_shape) == 2:
                    out_shape = (len(indexes),) + out_shape
            else:
                out_shape = win_shape

            # We're filling in both the bounded and boundless cases.
            # TODO: profile and see if we should avoid this in the
            # bounded case.

            if boundless:
                out = np.zeros(out_shape, dtype=dtype)
            else:
                out = np.empty(out_shape, dtype=dtype)

        # Masking
        # -------
        #
        # If masked is True, we check the GDAL mask flags using
        # GDALGetMaskFlags. If GMF_ALL_VALID for all bands, we do not
        # call read_masks(), but pass `mask=False` to the masked array
        # constructor. Else, we read the GDAL mask bands using
        # read_masks(), invert them and use them in constructing masked
        # arrays.

        enums = self.mask_flag_enums
        all_valid = all([MaskFlags.all_valid in flags for flags in enums])
        log.debug("all_valid: %s", all_valid)
        log.debug("mask_flags: %r", enums)

        # We can jump straight to _read() in some cases. We can ignore
        # the boundless flag if there's no given window.
        if not boundless or not window:

            log.debug("Jump straight to _read()")
            log.debug("Window: %r", window)

            out = self._read(indexes, out, window, dtype,
                             resampling=resampling)

            if masked or fill_value is not None:
                if all_valid:
                    mask = np.ma.nomask
                else:
                    mask = np.zeros(out.shape, 'uint8')
                    mask = ~self._read(
                        indexes, mask, window, 'uint8', masks=True,
                        resampling=resampling).astype('bool')

                kwds = {'mask': mask}
                # Set a fill value only if the read bands share a
                # single nodata value.
                if fill_value is not None:
                    kwds['fill_value'] = fill_value
                elif len(set(nodatavals)) == 1:
                    if nodatavals[0] is not None:
                        kwds['fill_value'] = nodatavals[0]

                out = np.ma.array(out, **kwds)

                if not masked:
                    out = out.filled(fill_value)

        # If this is a boundless read we will create an in-memory VRT
        # in order to use GDAL's windowing and compositing logic.
        else:

            if fill_value is not None:
                nodataval = fill_value
            else:
                nodataval = ndv

            vrt_doc = _boundless_vrt_doc(
                self, nodata=nodataval, background=nodataval,
                width=max(self.width, window.width) + 1,
                height=max(self.height, window.height) + 1,
                transform=self.window_transform(window))

            if not gdal_version().startswith('1'):
                vrt_kwds = {'driver': 'VRT'}
            else:
                vrt_kwds = {}

            with DatasetReaderBase(UnparsedPath(vrt_doc), **vrt_kwds) as vrt:

                out = vrt._read(
                    indexes, out, Window(0, 0, window.width, window.height),
                    None, resampling=resampling)

                if masked:

                    # Below we use another VRT to compute the valid data mask
                    # in this special case where all source pixels are valid.
                    if all_valid:

                        mask_vrt_doc = _boundless_vrt_doc(
                            self, nodata=0,
                            width=max(self.width, window.width) + 1,
                            height=max(self.height, window.height) + 1,
                            transform=self.window_transform(window),
                            masked=True)

                        with DatasetReaderBase(UnparsedPath(mask_vrt_doc), **vrt_kwds) as mask_vrt:
                            mask = np.zeros(out.shape, 'uint8')
                            mask = ~mask_vrt._read(
                                indexes, mask, Window(0, 0, window.width, window.height), None).astype('bool')


                    else:
                        mask = np.zeros(out.shape, 'uint8')
                        mask = ~vrt._read(
                            indexes, mask, Window(0, 0, window.width, window.height), None, masks=True).astype('bool')

                    kwds = {'mask': mask}

                    # Set a fill value only if the read bands share a
                    # single nodata value.
                    if fill_value is not None:
                        kwds['fill_value'] = fill_value

                    elif len(set(nodatavals)) == 1:
                        if nodatavals[0] is not None:
                            kwds['fill_value'] = nodatavals[0]

                    out = np.ma.array(out, **kwds)

        if return2d:
            out.shape = out.shape[1:]

        return out


    def read_masks(self, indexes=None, out=None, out_shape=None, window=None,
                   boundless=False, resampling=Resampling.nearest):
        """Read raster band masks as a multidimensional array

        This data is read from the dataset's band cache, which means
        that repeated reads of the same windows may avoid I/O.

        Parameters
        ----------
        indexes : list of ints or a single int, optional
            If `indexes` is a list, the result is a 3D array, but is
            a 2D array if it is a band index number.

        out : numpy ndarray, optional
            As with Numpy ufuncs, this is an optional reference to an
            output array with the same dimensions and shape into which
            data will be placed.

            *Note*: the method's return value may be a view on this
            array. In other words, `out` is likely to be an
            incomplete representation of the method's results.

            Cannot combine with `out_shape`.

        out_shape : tuple, optional
            A tuple describing the output array's shape.  Allows for decimated
            reads without constructing an output Numpy array.

            Cannot combined with `out`.

        window : a pair (tuple) of pairs of ints or Window, optional
            The optional `window` argument is a 2 item tuple. The first
            item is a tuple containing the indexes of the rows at which
            the window starts and stops and the second is a tuple
            containing the indexes of the columns at which the window
            starts and stops. For example, ((0, 2), (0, 2)) defines
            a 2x2 window at the upper left of the raster dataset.

        boundless : bool, optional (default `False`)
            If `True`, windows that extend beyond the dataset's extent
            are permitted and partially or completely filled arrays will
            be returned as appropriate.

        resampling : Resampling
            By default, pixel values are read raw or interpolated using
            a nearest neighbor algorithm from the band cache. Other
            resampling algorithms may be specified. Resampled pixels
            are not cached.

        Returns
        -------
        Numpy ndarray or a view on a Numpy ndarray

        Note: as with Numpy ufuncs, an object is returned even if you
        use the optional `out` argument and the return value shall be
        preferentially used by callers.
        """

        if self.mode == "w":
            raise UnsupportedOperation("not readable")

        return2d = False
        if indexes is None:
            indexes = self.indexes
        elif isinstance(indexes, int):
            indexes = [indexes]
            return2d = True
            if out is not None and out.ndim == 2:
                out.shape = (1,) + out.shape
        if not indexes:
            raise ValueError("No indexes to read")

        # Get the natural shape of the read window, boundless or not.

        # Stub the win_shape.
        win_shape = (len(indexes),)

        if window:

            if isinstance(window, tuple):
                window = Window.from_slices(
                    *window, height=self.height, width=self.width,
                    boundless=boundless)

            if not boundless:
                window = window.crop(self.height, self.width)

            int_window = window.round_lengths()
            win_shape += (int(int_window.height), int(int_window.width))

        else:
            win_shape += self.shape

        dtype = 'uint8'

        if out is not None and out_shape is not None:
            raise ValueError("out and out_shape are exclusive")
        elif out_shape is not None:
            if len(out_shape) == 2:
                out_shape = (len(indexes),) + out_shape
            out = np.zeros(out_shape, 'uint8')

        if out is not None:
            if out.dtype != np.dtype(dtype):
                raise ValueError(
                    "the out array's dtype '%s' does not match '%s'"
                    % (out.dtype, dtype))
            if out.shape[0] != win_shape[0]:
                raise ValueError(
                    "'out' shape %s does not match window shape %s" %
                    (out.shape, win_shape))
        else:
            out = np.zeros(win_shape, 'uint8')

        # We can jump straight to _read() in some cases. We can ignore
        # the boundless flag if there's no given window.
        if not boundless or not window:
            out = self._read(indexes, out, window, dtype, masks=True,
                             resampling=resampling)

        # If this is a boundless read we will create an in-memory VRT
        # in order to use GDAL's windowing and compositing logic.
        else:

            enums = self.mask_flag_enums
            all_valid = all([MaskFlags.all_valid in flags for flags in enums])

            if not gdal_version().startswith('1'):
                vrt_kwds = {'driver': 'VRT'}
            else:
                vrt_kwds = {}

            if all_valid:
                blank_path = UnparsedPath('/vsimem/blank-{}.tif'.format(uuid4()))
                transform = Affine.translation(self.transform.xoff, self.transform.yoff) * (Affine.scale(self.width / 3, self.height / 3) * (Affine.translation(-self.transform.xoff, -self.transform.yoff) * self.transform))
                with DatasetWriterBase(
                        blank_path, 'w',
                        driver='GTiff', count=self.count, height=3, width=3,
                        dtype='uint8', crs=self.crs, transform=transform) as blank_dataset:
                    blank_dataset.write(
                        np.full((self.count, 3, 3), 255, dtype='uint8'))

                with DatasetReaderBase(blank_path) as blank_dataset:
                    mask_vrt_doc = _boundless_vrt_doc(
                        blank_dataset, nodata=0,
                        width=max(self.width, window.width) + 1,
                        height=max(self.height, window.height) + 1,
                        transform=self.window_transform(window))

                    with DatasetReaderBase(UnparsedPath(mask_vrt_doc), **vrt_kwds) as mask_vrt:
                        out = np.zeros(out.shape, 'uint8')
                        out = mask_vrt._read(
                            indexes, out, Window(0, 0, window.width, window.height), None).astype('bool')

            else:
                vrt_doc = _boundless_vrt_doc(
                    self, width=max(self.width, window.width) + 1,
                    height=max(self.height, window.height) + 1,
                    transform=self.window_transform(window))

                with DatasetReaderBase(UnparsedPath(vrt_doc), **vrt_kwds) as vrt:

                    out = vrt._read(
                        indexes, out, Window(0, 0, window.width, window.height),
                        None, resampling=resampling, masks=True)

<<<<<<< HEAD
                    # TODO: we need to determine why `out` can contain data
                    # that looks more like the source's band 1 when doing
                    # this kind of boundless read. It looks like
                    # hmask = GDALGetMaskBand(band) may be returning the
                    # a pointer to the band instead of the mask band in
                    # this case.
                    #
                    # Temporary solution: convert all non-zero pixels to
                    # 255 and log that we have done so.

                    out = np.where(out != 0, 255, 0)
                    log.warning("Nonzero values in mask have been converted to 255, see note in rasterio/_io.pyx, read_masks()")

=======
>>>>>>> f9131341
        if return2d:
            out.shape = out.shape[1:]

        return out


    def _read(self, indexes, out, window, dtype, masks=False,
              resampling=Resampling.nearest):
        """Read raster bands as a multidimensional array

        If `indexes` is a list, the result is a 3D array, but
        is a 2D array if it is a band index number.

        Optional `out` argument is a reference to an output array with the
        same dimensions and shape.

        See `read_band` for usage of the optional `window` argument.

        The return type will be either a regular NumPy array, or a masked
        NumPy array depending on the `masked` argument. The return type is
        forced if either `True` or `False`, but will be chosen if `None`.
        For `masked=None` (default), the array will be the same type as
        `out` (if used), or will be masked if any of the nodatavals are
        not `None`.
        """
        cdef int aix, bidx, indexes_count
        cdef double height, width, xoff, yoff
        cdef int retval = 0
        cdef GDALDatasetH dataset = NULL

        if out is None:
            raise ValueError("An output array is required.")

        dataset = self.handle()

        if window:
            if not isinstance(window, Window):
                raise WindowError("window must be an instance of Window")

            yoff = window.row_off
            xoff = window.col_off

            # Now that we have floating point windows it's easy for
            # the number of pixels to read to slip below 1 due to
            # loss of floating point precision. Here we ensure that
            # we're reading at least one pixel.
            height = max(1.0, window.height)
            width = max(1.0, window.width)

        else:
            xoff = yoff = <int>0
            width = <int>self.width
            height = <int>self.height

        log.debug(
            "IO window xoff=%s yoff=%s width=%s height=%s",
            xoff, yoff, width, height)

        # Call io_multi* functions with C type args so that they
        # can release the GIL.
        indexes_arr = np.array(indexes, dtype='intp')
        indexes_count = <int>indexes_arr.shape[0]

        try:

            if masks:
                # Warn if nodata attribute is shadowing an alpha band.
                if self.count == 4 and self.colorinterp[3] == ColorInterp.alpha:
                    for flags in self.mask_flag_enums:
                        if MaskFlags.nodata in flags:
                            warnings.warn(NodataShadowWarning())

                io_multi_mask(self._hds, 0, xoff, yoff, width, height, out, indexes_arr, resampling=resampling)

            else:
                io_multi_band(self._hds, 0, xoff, yoff, width, height, out, indexes_arr, resampling=resampling)

        except CPLE_BaseError as cplerr:
            raise RasterioIOError("Read or write failed. {}".format(cplerr))

        return out

    def dataset_mask(self, out=None, out_shape=None, window=None,
                     boundless=False, resampling=Resampling.nearest):
        """Get the dataset's 2D valid data mask.

        Parameters
        ----------
        out : numpy ndarray, optional
            As with Numpy ufuncs, this is an optional reference to an
            output array with the same dimensions and shape into which
            data will be placed.

            *Note*: the method's return value may be a view on this
            array. In other words, `out` is likely to be an
            incomplete representation of the method's results.

            Cannot be combined with `out_shape`.

        out_shape : tuple, optional
            A tuple describing the output array's shape.  Allows for decimated
            reads without constructing an output Numpy array.

            Cannot be combined with `out`.

        window : a pair (tuple) of pairs of ints or Window, optional
            The optional `window` argument is a 2 item tuple. The first
            item is a tuple containing the indexes of the rows at which
            the window starts and stops and the second is a tuple
            containing the indexes of the columns at which the window
            starts and stops. For example, ((0, 2), (0, 2)) defines
            a 2x2 window at the upper left of the raster dataset.

        boundless : bool, optional (default `False`)
            If `True`, windows that extend beyond the dataset's extent
            are permitted and partially or completely filled arrays will
            be returned as appropriate.

        resampling : Resampling
            By default, pixel values are read raw or interpolated using
            a nearest neighbor algorithm from the band cache. Other
            resampling algorithms may be specified. Resampled pixels
            are not cached.

        Returns
        -------
        Numpy ndarray or a view on a Numpy ndarray
            The dtype of this array is uint8. 0 = nodata, 255 = valid
            data.

        Notes
        -----
        Note: as with Numpy ufuncs, an object is returned even if you
        use the optional `out` argument and the return value shall be
        preferentially used by callers.

        The dataset mask is calculated based on the individual band
        masks according to the following logic, in order of precedence:

        1. If a .msk file, dataset-wide alpha, or internal mask exists
           it will be used for the dataset mask.
        2. Else if the dataset is a 4-band  with a shadow nodata value, band 4 will be
           used as the dataset mask.
        3. If a nodata value exists, use the binary OR (|) of the band
           masks 4. If no nodata value exists, return a mask filled with
           255.

        Note that this differs from read_masks and GDAL RFC15 in that it
        applies per-dataset, not per-band (see
        https://trac.osgeo.org/gdal/wiki/rfc15_nodatabitmask)

        """
        kwargs = {
            'out': out,
            'out_shape': out_shape,
            'window': window,
            'boundless': boundless,
            'resampling': resampling}

        if MaskFlags.per_dataset in self.mask_flag_enums[0]:
            return self.read_masks(1, **kwargs)

        elif self.count == 4 and self.colorinterp[0] == ColorInterp.red:
            return self.read_masks(4, **kwargs)

        elif out is not None:
            kwargs.pop("out", None)
            kwargs["out_shape"] = (self.count, out.shape[-2], out.shape[-1])
            out = np.logical_or.reduce(self.read_masks(**kwargs)) * np.uint8(255)
            return out

        elif out_shape is not None:
            kwargs["out_shape"] = (self.count, out_shape[-2], out_shape[-1])

        return np.logical_or.reduce(self.read_masks(**kwargs)) * np.uint8(255)

    def sample(self, xy, indexes=None, masked=False):
        """Get the values of a dataset at certain positions

        Values are from the nearest pixel. They are not interpolated.

        Parameters
        ----------
        xy : iterable
            Pairs of x, y coordinates (floats) in the dataset's
            reference system.
        indexes : int or list of int
            Indexes of dataset bands to sample.
        masked : bool, default: False
            Whether to mask samples that fall outside the extent of the
            dataset.

        Returns
        ------
        iterable
            Arrays of length equal to the number of specified indexes
            containing the dataset values for the bands corresponding to
            those indexes.

        """
        # In https://github.com/mapbox/rasterio/issues/378 a user has
        # found what looks to be a Cython generator bug. Until that can
        # be confirmed and fixed, the workaround is a pure Python
        # generator implemented in sample.py.
        return sample_gen(self, xy, indexes=indexes, masked=masked)


@contextmanager
def silence_errors():
    """Intercept GDAL errors"""
    try:
        CPLPushErrorHandler(CPLQuietErrorHandler)
        yield None
    finally:
        CPLPopErrorHandler()


cdef class MemoryFileBase(object):
    """Base for a BytesIO-like class backed by an in-memory file."""

    def __init__(self, file_or_bytes=None, filename=None, ext=''):
        """A file in an in-memory filesystem.

        Parameters
        ----------
        file_or_bytes : file or bytes
            A file opened in binary mode or bytes
        filename : str
            A filename for the in-memory file under /vsimem
        ext : str
            A file extension for the in-memory file under /vsimem. Ignored if
            filename was provided.
        """
        cdef VSILFILE *vsi_handle = NULL

        if file_or_bytes:
            if hasattr(file_or_bytes, 'read'):
                initial_bytes = file_or_bytes.read()
            elif isinstance(file_or_bytes, bytes):
                initial_bytes = file_or_bytes
            else:
                raise TypeError(
                    "Constructor argument must be a file opened in binary "
                    "mode or bytes.")
        else:
            initial_bytes = b''

        if filename:
            # GDAL's SRTMHGT driver requires the filename to be "correct" (match
            # the bounds being written)
            self.name = '/vsimem/{0}'.format(filename)
        else:
            # GDAL 2.1 requires a .zip extension for zipped files.
            self.name = '/vsimem/{0}.{1}'.format(uuid4(), ext.lstrip('.'))

        self._path = self.name.encode('utf-8')
        self._pos = 0
        self.closed = False

        self._initial_bytes = initial_bytes
        cdef unsigned char *buffer = self._initial_bytes

        if self._initial_bytes:

            vsi_handle = VSIFileFromMemBuffer(
                self._path, buffer, len(self._initial_bytes), 0)

            if vsi_handle == NULL:
                raise IOError(
                    "Failed to create in-memory file using initial bytes.")

            if VSIFCloseL(vsi_handle) != 0:
                raise IOError(
                    "Failed to properly close in-memory file.")

    def exists(self):
        """Test if the in-memory file exists.

        Returns
        -------
        bool
            True if the in-memory file exists.
        """
        cdef VSILFILE *fp = NULL
        cdef const char *cypath = self._path

        with nogil:
            fp = VSIFOpenL(cypath, 'r')

        if fp != NULL:
            VSIFCloseL(fp)
            return True
        else:
            return False

    def __len__(self):
        """Length of the file's buffer in number of bytes.

        Returns
        -------
        int
        """
        return self.getbuffer().size

    def close(self):
        """Close MemoryFile and release allocated memory."""
        VSIUnlink(self._path)
        self._pos = 0
        self._initial_bytes = None
        self.closed = True

    def read(self, size=-1):
        """Read size bytes from MemoryFile."""
        cdef VSILFILE *fp = NULL
        # Return no bytes immediately if the position is at or past the
        # end of the file.
        length = len(self)

        if self._pos >= length:
            self._pos = length
            return b''

        if size == -1:
            size = length - self._pos
        else:
            size = min(size, length - self._pos)

        cdef unsigned char *buffer = <unsigned char *>CPLMalloc(size)
        cdef bytes result

        fp = VSIFOpenL(self._path, 'r')

        try:
            fp = exc_wrap_vsilfile(fp)
            if VSIFSeekL(fp, self._pos, 0) < 0:
                raise IOError(
                    "Failed to seek to offset %s in %s.",
                    self._pos, self.name)

            objects_read = VSIFReadL(buffer, 1, size, fp)
            result = <bytes>buffer[:objects_read]

        finally:
            VSIFCloseL(fp)
            CPLFree(buffer)

        self._pos += len(result)
        return result

    def seek(self, offset, whence=0):
        """Seek to position in MemoryFile."""
        if whence == 0:
            pos = offset
        elif whence == 1:
            pos = self._pos + offset
        elif whence == 2:
            pos = len(self) - offset
        if pos < 0:
            raise ValueError("negative seek position: {}".format(pos))
        if pos > len(self):
            raise ValueError("seek position past end of file: {}".format(pos))
        self._pos = pos
        return self._pos

    def tell(self):
        """Tell current position in MemoryFile."""
        return self._pos

    def write(self, data):
        """Write data bytes to MemoryFile"""
        cdef VSILFILE *fp = NULL
        cdef const unsigned char *view = <bytes>data
        n = len(data)

        if not self.exists():
            fp = exc_wrap_vsilfile(VSIFOpenL(self._path, 'w'))
        else:
            fp = exc_wrap_vsilfile(VSIFOpenL(self._path, 'r+'))
            if VSIFSeekL(fp, self._pos, 0) < 0:
                raise IOError(
                    "Failed to seek to offset %s in %s.", self._pos, self.name)

        result = VSIFWriteL(view, 1, n, fp)
        VSIFFlushL(fp)
        VSIFCloseL(fp)

        self._pos += result
        return result

    def getbuffer(self):
        """Return a view on bytes of the file."""
        cdef unsigned char *buffer = NULL
        cdef vsi_l_offset buffer_len = 0
        cdef np.uint8_t [:] buff_view

        buffer = VSIGetMemFileBuffer(self._path, &buffer_len, 0)

        if buffer == NULL or buffer_len == 0:
            buff_view = np.array([], dtype='uint8')
        else:
            buff_view = <np.uint8_t[:buffer_len]>buffer
        return buff_view


cdef class DatasetWriterBase(DatasetReaderBase):
    """Read-write access to raster data and metadata
    """

    def __init__(self, path, mode, driver=None, width=None, height=None,
                 count=None, crs=None, transform=None, dtype=None, nodata=None,
                 gcps=None, sharing=False, **kwargs):
        """Create a new dataset writer or updater

        Parameters
        ----------
        path : rasterio.path.Path
            A remote or local dataset path.
        mode : str
            'r+' (read/write), 'w' (write), or 'w+' (write/read).
        driver : str, optional
            A short format driver name (e.g. "GTiff" or "JPEG") or a list of
            such names (see GDAL docs at
            http://www.gdal.org/formats_list.html). In 'w' or 'w+' modes
            a single name is required. In 'r' or 'r+' modes the driver can
            usually be omitted. Registered drivers will be tried
            sequentially until a match is found. When multiple drivers are
            available for a format such as JPEG2000, one of them can be
            selected by using this keyword argument.
        width, height : int, optional
            The numbers of rows and columns of the raster dataset. Required
            in 'w' or 'w+' modes, they are ignored in 'r' or 'r+' modes.
        count : int, optional
            The count of dataset bands. Required in 'w' or 'w+' modes, it is
            ignored in 'r' or 'r+' modes.
        crs : str, dict, or CRS; optional
            The coordinate reference system. Required in 'w' or 'w+' modes,
            it is ignored in 'r' or 'r+' modes.
        transform : Affine instance, optional
            Affine transformation mapping the pixel space to geographic
            space. Required in 'w' or 'w+' modes, it is ignored in 'r' or
            'r+' modes.
        dtype : str or numpy dtype
            The data type for bands. For example: 'uint8' or
            ``rasterio.uint16``. Required in 'w' or 'w+' modes, it is
            ignored in 'r' or 'r+' modes.
        nodata : int, float, or nan; optional
            Defines the pixel value to be interpreted as not valid data.
            Required in 'w' or 'w+' modes, it is ignored in 'r' or 'r+'
            modes.
        sharing : bool
            A flag that allows sharing of dataset handles. Default is
            `False`. Should be set to `False` in a multithreaded:w program.
        kwargs : optional
            These are passed to format drivers as directives for creating or
            interpreting datasets. For example: in 'w' or 'w+' modes
            a `tiled=True` keyword argument will direct the GeoTIFF format
            driver to create a tiled, rather than striped, TIFF.

        Returns
        -------
        dataset
        """
        cdef char **options = NULL
        cdef char *key_c = NULL
        cdef char *val_c = NULL
        cdef const char *drv_name = NULL
        cdef GDALDriverH drv = NULL
        cdef GDALRasterBandH band = NULL
        cdef const char *fname = NULL
        cdef int flags = 0
        cdef int sharing_flag = (0x20 if sharing else 0x0)

        # Validate write mode arguments.
        log.debug("Path: %s, mode: %s, driver: %s", path, mode, driver)
        if mode in ('w', 'w+'):
            if not isinstance(driver, string_types):
                raise TypeError("A driver name string is required.")
            try:
                width = int(width)
                height = int(height)
            except:
                raise TypeError("Integer width and height are required.")
            try:
                count = int(count)
            except:
                raise TypeError("Integer band count is required.")
            try:
                assert dtype is not None
                _ = np.dtype(dtype)
            except:
                raise TypeError("A valid dtype is required.")

        self._init_dtype = np.dtype(dtype).name

        # Make and store a GDAL dataset handle.
        filename = path.name
        path = path.as_vsi()
        name_b = path.encode('utf-8')
        fname = name_b

        # Process dataset opening options.
        # "tiled" affects the meaning of blocksize, so we need it
        # before iterating.
        tiled = kwargs.pop("tiled", False) or kwargs.pop("TILED", False)

        if tiled:
            blockxsize = kwargs.get("blockxsize", None)
            blockysize = kwargs.get("blockysize", None)
            if (blockxsize and int(blockxsize) % 16) or (blockysize and int(blockysize) % 16):
                raise RasterBlockError("The height and width of dataset blocks must be multiples of 16")
            kwargs["tiled"] = "TRUE"

        for k, v in kwargs.items():
            # Skip items that are definitely *not* valid driver
            # options.
            if k.lower() in ['affine']:
                continue

            k, v = k.upper(), str(v)

            if k in ['BLOCKXSIZE', 'BLOCKYSIZE'] and not tiled:
                continue

            key_b = k.encode('utf-8')
            val_b = v.encode('utf-8')
            key_c = key_b
            val_c = val_b
            options = CSLSetNameValue(options, key_c, val_c)
            log.debug(
                "Option: %r", (k, CSLFetchNameValue(options, key_c)))

        if mode in ('w', 'w+'):

            _delete_dataset_if_exists(path)

            driver_b = driver.encode('utf-8')
            drv_name = driver_b
            try:
                drv = exc_wrap_pointer(GDALGetDriverByName(drv_name))

            except Exception as err:
                raise DriverRegistrationError(str(err))

            # Find the equivalent GDAL data type or raise an exception
            # We've mapped numpy scalar types to GDAL types so see
            # if we can crosswalk those.
            if self._init_dtype not in dtypes.dtype_rev:
                raise TypeError(
                    "Unsupported dtype: %s" % self._init_dtype)
            else:
                gdal_dtype = dtypes.dtype_rev.get(self._init_dtype)

            if self._init_dtype == 'int8':
                options = CSLSetNameValue(options, 'PIXELTYPE', 'SIGNEDBYTE')

            # Create a GDAL dataset handle.
            try:

                self._hds = exc_wrap_pointer(
                    GDALCreate(drv, fname, width, height,
                               count, gdal_dtype, options))
            except CPLE_BaseError as exc:
                raise RasterioIOError(str(exc))
            finally:
                if options != NULL:
                    CSLDestroy(options)

            if nodata is not None:

                if not in_dtype_range(nodata, dtype):
                    raise ValueError(
                        "Given nodata value, %s, is beyond the valid "
                        "range of its data type, %s." % (
                            nodata, dtype))

                # Broadcast the nodata value to all bands.
                for i in range(count):
                    band = self.band(i + 1)
                    try:
                        exc_wrap_int(
                            GDALSetRasterNoDataValue(band, nodata))
                    except Exception as err:
                        raise RasterioIOError(str(err))

        elif mode == 'r+':

            # driver may be a string or list of strings. If the
            # former, put it into a list.
            if isinstance(driver, string_types):
                driver = [driver]

            # flags: Update + Raster + Errors
            flags = 0x01 | sharing_flag | 0x40

            try:
                self._hds = open_dataset(path, flags, driver, kwargs, None)
            except CPLE_OpenFailedError as err:
                raise RasterioIOError(str(err))

        else:
            # Raise an exception if we have any other mode.
            raise ValueError("Invalid mode: '%s'", mode)

        self.name = filename
        self.mode = mode
        self.driver = driver
        self.width = width
        self.height = height
        self._count = count
        self._init_nodata = nodata
        self._count = count
        self._crs = crs
        if transform is not None:
            self._transform = transform.to_gdal()
        self._gcps = None
        self._rpcs = None
        self._init_gcps = gcps
        self._closed = True
        self._dtypes = []
        self._nodatavals = []
        self._units = ()
        self._descriptions = ()
        self._options = kwargs.copy()

        if self.mode in ('w', 'w+'):
            if self._transform:
                self.write_transform(self._transform)
            if self._crs:
                self._set_crs(self._crs)
            if self._init_gcps:
                self._set_gcps(self._init_gcps, self.crs)

        drv = GDALGetDatasetDriver(self._hds)
        drv_name = GDALGetDriverShortName(drv)
        self.driver = drv_name.decode('utf-8')

        self._count = GDALGetRasterCount(self._hds)
        self.width = GDALGetRasterXSize(self._hds)
        self.height = GDALGetRasterYSize(self._hds)
        self.shape = (self.height, self.width)

        self._transform = self.read_transform()
        self._crs = self.read_crs()

        # touch self.meta
        _ = self.meta
        self._closed = False

    def __repr__(self):
        return "<%s RasterUpdater name='%s' mode='%s'>" % (
            self.closed and 'closed' or 'open',
            self.name,
            self.mode)

    def start(self):
        pass

    def stop(self):
        """Ends the dataset's life cycle"""
        if self._hds != NULL:
            GDALClose(self._hds)
        self._hds = NULL
        log.debug("Dataset %r has been stopped.", self)

    def _set_crs(self, crs):
        """Writes a coordinate reference system to the dataset."""
        crs = CRS.from_user_input(crs)
        wkt_b = crs.to_wkt().encode('utf-8')
        cdef const char *wkt_c = wkt_b
        exc_wrap_int(GDALSetProjection(self.handle(), wkt_c))
        self._crs = crs

    def _set_all_descriptions(self, value):
        """Supports the descriptions property setter"""
        # require that we have a description for every band.
        if len(value) == self.count:
            for i, val in zip(self.indexes, value):
                self.set_band_description(i, val)
        else:
            raise ValueError("One description for each band is required")

    def _set_all_scales(self, value):
        """Supports the scales property setter"""
        cdef GDALRasterBandH hband = NULL
        if len(value) == self.count:
            for (bidx, val) in zip(self.indexes, value):
                hband = self.band(bidx)
                GDALSetRasterScale(hband, val)
            # Invalidate cached scales.
            self._scales = ()
        else:
            raise ValueError("One scale for each band is required")

    def _set_all_offsets(self, value):
        """Supports the offsets property setter"""
        cdef GDALRasterBandH hband = NULL
        if len(value) == self.count:
            for (bidx, val) in zip(self.indexes, value):
                hband = self.band(bidx)
                GDALSetRasterOffset(hband, val)
            # Invalidate cached offsets.
            self._offsets = ()
        else:
            raise ValueError("One offset for each band is required")

    def _set_all_units(self, value):
        """Supports the units property setter"""
        # require that we have a unit for every band.
        if len(value) == self.count:
            for i, val in zip(self.indexes, value):
                self.set_band_unit(i, val)
        else:
            raise ValueError("One unit for each band is required")

    def write_transform(self, transform):
        if self._hds == NULL:
            raise ValueError("Can't read closed raster file")

        if [abs(v) for v in transform] == [0, 1, 0, 0, 0, 1]:
            warnings.warn(
                "The given matrix is equal to Affine.identity or its flipped counterpart. "
                "GDAL may ignore this matrix and save no geotransform without raising an error. "
                "This behavior is somewhat driver-specific.",
                NotGeoreferencedWarning
            )

        cdef double gt[6]
        for i in range(6):
            gt[i] = transform[i]
        err = GDALSetGeoTransform(self._hds, gt)
        if err:
            raise ValueError("transform not set: %s" % transform)
        self._transform = transform

    def _set_nodatavals(self, vals):
        cdef GDALRasterBandH band = NULL
        cdef double nodataval
        cdef int success

        for i, val in zip(self.indexes, vals):
            band = self.band(i)
            if val is None:
                success = delete_nodata_value(band)
            else:
                nodataval = val
                success = GDALSetRasterNoDataValue(band, nodataval)
            if success:
                raise ValueError("Invalid nodata value: %r", val)
        self._nodatavals = vals

    def write(self, src, indexes=None, window=None):
        """Write the src array into indexed bands of the dataset.

        If `indexes` is a list, the src must be a 3D array of
        matching shape. If an int, the src must be a 2D array.

        See `read()` for usage of the optional `window` argument.
        """
        cdef int height, width, xoff, yoff, indexes_count
        cdef int retval = 0

        if self._hds == NULL:
            raise ValueError("can't write to closed raster file")

        if indexes is None:
            indexes = self.indexes
        elif isinstance(indexes, int):
            indexes = [indexes]
            src = np.array([src])
        if len(src.shape) != 3 or src.shape[0] != len(indexes):
            raise ValueError(
                "Source shape {} is inconsistent with given indexes {}"
                .format(src.shape, len(indexes)))

        check_dtypes = set()
        # Check each index before processing 3D array
        for bidx in indexes:
            if bidx not in self.indexes:
                raise IndexError("band index {} out of range (not in {})".format(bidx, self.indexes))
            idx = self.indexes.index(bidx)
            check_dtypes.add(self.dtypes[idx])
        if len(check_dtypes) > 1:
            raise ValueError("more than one 'dtype' found")
        elif len(check_dtypes) == 0:
            dtype = self.dtypes[0]
        else:  # unique dtype; normal case
            dtype = check_dtypes.pop()

        if src is not None and src.dtype != dtype:
            raise ValueError(
                "the array's dtype '%s' does not match "
                "the file's dtype '%s'" % (src.dtype, dtype))

        # Require C-continguous arrays (see #108).
        src = np.require(src, dtype=dtype, requirements='C')

        # Prepare the IO window.
        if window:
            if isinstance(window, tuple):
                window = Window.from_slices(*window, self.height, self.width)
            yoff = window.row_off
            xoff = window.col_off
            height = window.height
            width = window.width
        else:
            xoff = yoff = <int>0
            width = <int>self.width
            height = <int>self.height

        indexes_arr = np.array(indexes, dtype='intp')
        indexes_count = <int>indexes_arr.shape[0]

        try:
            io_multi_band(self._hds, 1, xoff, yoff, width, height, src, indexes_arr)
        except CPLE_BaseError as cplerr:
            raise RasterioIOError("Read or write failed. {}".format(cplerr))

    def write_band(self, bidx, src, window=None):
        """Write the src array into the `bidx` band.

        Band indexes begin with 1: read_band(1) returns the first band.

        The optional `window` argument takes a tuple like:

            ((row_start, row_stop), (col_start, col_stop))

        specifying a raster subset to write into.
        """
        self.write(src, bidx, window=window)

    def update_tags(self, bidx=0, ns=None, **kwargs):
        """Updates the tags of a dataset or one of its bands.

        Tags are pairs of key and value strings. Tags belong to
        namespaces.  The standard namespaces are: default (None) and
        'IMAGE_STRUCTURE'.  Applications can create their own additional
        namespaces.

        The optional bidx argument can be used to select the dataset
        band. The optional ns argument can be used to select a namespace
        other than the default.
        """
        cdef char *key_c = NULL
        cdef char *value_c = NULL
        cdef GDALMajorObjectH hobj = NULL
        cdef const char *domain_c = NULL
        cdef char **papszStrList = NULL
        if bidx > 0:
            hobj = self.band(bidx)
        else:
            hobj = self._hds
        if ns:
            domain_b = ns.encode('utf-8')
            domain_c = domain_b
        else:
            domain_c = NULL

        papszStrList = CSLDuplicate(
            GDALGetMetadata(hobj, domain_c))

        for key, value in kwargs.items():
            key_b = text_type(key).encode('utf-8')
            value_b = text_type(value).encode('utf-8')
            key_c = key_b
            value_c = value_b
            papszStrList = CSLSetNameValue(
                    papszStrList, key_c, value_c)

        retval = GDALSetMetadata(hobj, papszStrList, domain_c)
        if papszStrList != NULL:
            CSLDestroy(papszStrList)

        if retval == 2:
            log.warning("Tags accepted but may not be persisted.")
        elif retval == 3:
            raise RuntimeError("Tag update failed.")

    def set_band_description(self, bidx, value):
        """Sets the description of a dataset band.

        Parameters
        ----------
        bidx : int
            Index of the band (starting with 1).

        value: string
            A description of the band.

        Returns
        -------
        None
        """
        cdef GDALRasterBandH hband = NULL

        hband = self.band(bidx)
        GDALSetDescription(hband, (value or '').encode('utf-8'))
        # Invalidate cached descriptions.
        self._descriptions = ()

    def set_band_unit(self, bidx, value):
        """Sets the unit of measure of a dataset band.

        Parameters
        ----------
        bidx : int
            Index of the band (starting with 1).

        value: string
            A label for the band's unit of measure such as 'meters' or
            'degC'.  See the Pint project for a suggested list of units.

        Returns
        -------
        None
        """
        cdef GDALRasterBandH hband = NULL

        hband = self.band(bidx)
        GDALSetRasterUnitType(hband, (value or '').encode('utf-8'))
        # Invalidate cached units.
        self._units = ()

    def write_colormap(self, bidx, colormap):
        """Write a colormap for a band to the dataset."""
        cdef GDALRasterBandH hBand = NULL
        cdef GDALColorTableH hTable = NULL
        cdef GDALColorEntry color

        hBand = self.band(bidx)

        # RGB only for now. TODO: the other types.
        # GPI_Gray=0,  GPI_RGB=1, GPI_CMYK=2,     GPI_HLS=3
        hTable = GDALCreateColorTable(1)
        vals = range(256)

        for i, rgba in colormap.items():

            if len(rgba) == 3:
                rgba = tuple(rgba) + (255,)

            if i not in vals:
                log.warning("Invalid colormap key %d", i)
                continue

            color.c1, color.c2, color.c3, color.c4 = rgba
            GDALSetColorEntry(hTable, i, &color)

        # TODO: other color interpretations?
        GDALSetRasterColorInterpretation(hBand, <GDALColorInterp>1)
        GDALSetRasterColorTable(hBand, hTable)
        GDALDestroyColorTable(hTable)

    def write_mask(self, mask_array, window=None):
        """Write the valid data mask src array into the dataset's band
        mask.

        The optional `window` argument takes a tuple like:

            ((row_start, row_stop), (col_start, col_stop))

        specifying a raster subset to write into.
        """
        cdef GDALRasterBandH band = NULL
        cdef GDALRasterBandH mask = NULL

        band = self.band(1)

        if not all(MaskFlags.per_dataset in flags for flags in self.mask_flag_enums):
            try:
                exc_wrap_int(GDALCreateMaskBand(band, MaskFlags.per_dataset))
                log.debug("Created mask band")
            except CPLE_BaseError:
                raise RasterioIOError("Failed to create mask.")

        try:
            mask = exc_wrap_pointer(GDALGetMaskBand(band))
        except CPLE_BaseError:
            raise RasterioIOError("Failed to get mask.")

        if window:
            if isinstance(window, tuple):
                window = Window.from_slices(*window, self.height, self.width)
            yoff = window.row_off
            xoff = window.col_off
            height = window.height
            width = window.width
        else:
            xoff = yoff = 0
            width = self.width
            height = self.height

        try:
            if mask_array is True:
                GDALFillRaster(mask, 255, 0)
            elif mask_array is False:
                GDALFillRaster(mask, 0, 0)
            elif mask_array.dtype == np.bool:
                array = 255 * mask_array.astype(np.uint8)
                io_band(mask, 1, xoff, yoff, width, height, array)
            else:
                io_band(mask, 1, xoff, yoff, width, height, mask_array)

        except CPLE_BaseError as cplerr:
            raise RasterioIOError("Read or write failed. {}".format(cplerr))

    def build_overviews(self, factors, resampling=Resampling.nearest):
        """Build overviews at one or more decimation factors for all
        bands of the dataset."""
        cdef int *factors_c = NULL
        cdef const char *resampling_c = NULL

        try:
            # GDALBuildOverviews() takes a string algo name, not a
            # Resampling enum member (like warping) and accepts only
            # a subset of the warp algorithms. 'NONE' is omitted below
            # (what does that even mean?) and so is 'AVERAGE_MAGPHASE'
            # (no corresponding member in the warp enum).
            resampling_map = {
                0: 'NEAREST',
                1: 'BILINEAR',
                2: 'CUBIC',
                3: 'CUBICSPLINE',
                4: 'LANCZOS',
                5: 'AVERAGE',
                6: 'MODE',
                7: 'GAUSS'}
            resampling_alg = resampling_map[Resampling(resampling.value)]

        except (KeyError, ValueError):
            raise ValueError(
                "resampling must be one of: {0}".format(", ".join(
                    ['Resampling.{0}'.format(Resampling(k).name) for k in
                     resampling_map.keys()])))

        # Check factors
        ovr_shapes = Counter([(int((self.height + f - 1) / f), int((self.width + f - 1) / f)) for f in factors])
        if ovr_shapes[(1, 1)] > 1:
            raise OverviewCreationError("Too many overviews levels of 1x1 dimension were requested")

        # Allocate arrays.
        if factors:
            factors_c = <int *>CPLMalloc(len(factors)*sizeof(int))

            for i, factor in enumerate(factors):
                factors_c[i] = factor

            try:
                resampling_b = resampling_alg.encode('utf-8')
                resampling_c = resampling_b
                GDALFlushCache(self._hds)
                exc_wrap_int(
                    GDALBuildOverviews(self._hds, resampling_c,
                                       len(factors), factors_c, 0, NULL, NULL,
                                       NULL))
            finally:
                if factors_c != NULL:
                    CPLFree(factors_c)

    def _set_gcps(self, gcps, crs=None):
        cdef char *srcwkt = NULL
        cdef GDAL_GCP *gcplist = <GDAL_GCP *>CPLMalloc(len(gcps) * sizeof(GDAL_GCP))

        try:
            for i, obj in enumerate(gcps):
                ident = str(i).encode('utf-8')
                info = "".encode('utf-8')
                gcplist[i].pszId = ident
                gcplist[i].pszInfo = info
                gcplist[i].dfGCPPixel = obj.col
                gcplist[i].dfGCPLine = obj.row
                gcplist[i].dfGCPX = obj.x
                gcplist[i].dfGCPY = obj.y
                gcplist[i].dfGCPZ = obj.z or 0.0

            # Try to use the primary crs if possible.
            if not crs:
                crs = self.crs

            osr = _osr_from_crs(crs)
            OSRExportToWkt(osr, <char**>&srcwkt)
            GDALSetGCPs(self.handle(), len(gcps), gcplist, srcwkt)
        finally:
            CPLFree(gcplist)
            CPLFree(srcwkt)

        # Invalidate cached value.
        self._gcps = None

    def _set_rpcs(self, rpcs):
        self.update_tags(ns='RPC', **rpcs)


cdef class InMemoryRaster:
    """
    Class that manages a single-band in memory GDAL raster dataset.  Data type
    is determined from the data type of the input numpy 2D array (image), and
    must be one of the data types supported by GDAL
    (see rasterio.dtypes.dtype_rev).  Data are populated at create time from
    the 2D array passed in.

    Use the 'with' pattern to instantiate this class for automatic closing
    of the memory dataset.

    This class includes attributes that are intended to be passed into GDAL
    functions:
    self.dataset
    self.band
    self.band_ids  (single element array with band ID of this dataset's band)
    self.transform (GDAL compatible transform array)

    This class is only intended for internal use within rasterio to support
    IO with GDAL.  Other memory based operations should use numpy arrays.
    """
    def __cinit__(self, image=None, dtype='uint8', count=1, width=None,
                  height=None, transform=None, gcps=None, crs=None):
        """
        Create in-memory raster dataset, and fill its bands with the
        arrays in image.

        An empty in-memory raster with no memory allocated to bands,
        e.g. for use in _calculate_default_transform(), can be created
        by passing dtype, count, width, and height instead.

        :param image: 2D numpy array.  Must be of supported data type
        (see rasterio.dtypes.dtype_rev)
        :param transform: Affine transform object
        """
        cdef int i = 0  # avoids Cython warning in for loop below
        cdef const char *srcwkt = NULL
        cdef OGRSpatialReferenceH osr = NULL
        cdef GDALDriverH mdriver = NULL
        cdef GDAL_GCP *gcplist = NULL
        cdef char **options = NULL

        if image is not None:
            if image.ndim == 3:
                count, height, width = image.shape
            elif image.ndim == 2:
                count = 1
                height, width = image.shape
            dtype = image.dtype.name

        if height is None or height == 0:
            raise ValueError("height must be > 0")

        if width is None or width == 0:
            raise ValueError("width must be > 0")

        self.band_ids = <int *>CPLMalloc(count*sizeof(int))
        for i in range(1, count + 1):
            self.band_ids[i-1] = i

        try:
            memdriver = exc_wrap_pointer(GDALGetDriverByName("MEM"))
        except Exception:
            raise DriverRegistrationError(
                "'MEM' driver not found. Check that this call is contained "
                "in a `with rasterio.Env()` or `with rasterio.open()` "
                "block.")

        if dtype == 'int8':
            options = CSLSetNameValue(options, 'PIXELTYPE', 'SIGNEDBYTE')

        datasetname = str(uuid4()).encode('utf-8')
        self._hds = exc_wrap_pointer(
            GDALCreate(memdriver, <const char *>datasetname, width, height,
                       count, <GDALDataType>dtypes.dtype_rev[dtype], options))

        if transform is not None:
            self.transform = transform
            gdal_transform = transform.to_gdal()
            for i in range(6):
                self.gdal_transform[i] = gdal_transform[i]
            exc_wrap_int(GDALSetGeoTransform(self._hds, self.gdal_transform))
            if crs:
                osr = _osr_from_crs(crs)
                try:
                    OSRExportToWkt(osr, &srcwkt)
                    exc_wrap_int(GDALSetProjection(self._hds, srcwkt))
                    log.debug("Set CRS on temp dataset: %s", srcwkt)
                finally:
                    CPLFree(srcwkt)
                    _safe_osr_release(osr)

        elif gcps and crs:
            try:
                gcplist = <GDAL_GCP *>CPLMalloc(len(gcps) * sizeof(GDAL_GCP))
                for i, obj in enumerate(gcps):
                    ident = str(i).encode('utf-8')
                    info = "".encode('utf-8')
                    gcplist[i].pszId = ident
                    gcplist[i].pszInfo = info
                    gcplist[i].dfGCPPixel = obj.col
                    gcplist[i].dfGCPLine = obj.row
                    gcplist[i].dfGCPX = obj.x
                    gcplist[i].dfGCPY = obj.y
                    gcplist[i].dfGCPZ = obj.z or 0.0

                osr = _osr_from_crs(crs)
                OSRExportToWkt(osr, &srcwkt)
                exc_wrap_int(GDALSetGCPs(self._hds, len(gcps), gcplist, srcwkt))
            finally:
                CPLFree(gcplist)
                CPLFree(srcwkt)
                _safe_osr_release(osr)

        if options != NULL:
            CSLDestroy(options)

        self._image = None
        if image is not None:
            self.write(image)

    def __enter__(self):
        return self

    def __exit__(self, *args, **kwargs):
        self.close()

    def __dealloc__(self):
        CPLFree(self.band_ids)

    cdef GDALDatasetH handle(self) except NULL:
        """Return the object's GDAL dataset handle"""
        return self._hds

    cdef GDALRasterBandH band(self, int bidx) except NULL:
        """Return a GDAL raster band handle"""
        cdef GDALRasterBandH band = NULL

        try:
            band = exc_wrap_pointer(GDALGetRasterBand(self._hds, bidx))
        except CPLE_IllegalArgError as exc:
            raise IndexError(str(exc))

        # Don't get here.
        if band == NULL:
            raise ValueError("NULL band")

        return band

    def close(self):
        if self._hds != NULL:
            GDALClose(self._hds)
        self._hds = NULL

    def read(self):

        if self._image is None:
            raise RasterioIOError("You need to write data before you can read the data.")

        try:
            if self._image.ndim == 2:
                io_auto(self._image, self.band(1), False)
            else:
                io_auto(self._image, self._hds, False)

        except CPLE_BaseError as cplerr:
            raise RasterioIOError("Read or write failed. {}".format(cplerr))

        return self._image

    def write(self, np.ndarray image):
        self._image = image

        try:
            if image.ndim == 2:
                io_auto(self._image, self.band(1), True)
            else:
                io_auto(self._image, self._hds, True)

        except CPLE_BaseError as cplerr:
            raise RasterioIOError("Read or write failed. {}".format(cplerr))


cdef class BufferedDatasetWriterBase(DatasetWriterBase):

    def __repr__(self):
        return "<%s IndirectRasterUpdater name='%s' mode='%s'>" % (
            self.closed and 'closed' or 'open',
            self.name,
            self.mode)

    def __init__(self, path, mode='r', driver=None, width=None, height=None,
                 count=None, crs=None, transform=None, dtype=None, nodata=None,
                 gcps=None, sharing=False, **kwargs):
        """Construct a new dataset

        Parameters
        ----------
        path : rasterio.path.Path
            A remote or local dataset path.
        mode : str, optional
            'r' (read, the default), 'r+' (read/write), 'w' (write), or
            'w+' (write/read).
        driver : str, optional
            A short format driver name (e.g. "GTiff" or "JPEG") or a list of
            such names (see GDAL docs at
            http://www.gdal.org/formats_list.html). In 'w' or 'w+' modes
            a single name is required. In 'r' or 'r+' modes the driver can
            usually be omitted. Registered drivers will be tried
            sequentially until a match is found. When multiple drivers are
            available for a format such as JPEG2000, one of them can be
            selected by using this keyword argument.
        width, height : int, optional
            The numbers of rows and columns of the raster dataset. Required
            in 'w' or 'w+' modes, they are ignored in 'r' or 'r+' modes.
        count : int, optional
            The count of dataset bands. Required in 'w' or 'w+' modes, it is
            ignored in 'r' or 'r+' modes.
        crs : str, dict, or CRS; optional
            The coordinate reference system. Required in 'w' or 'w+' modes,
            it is ignored in 'r' or 'r+' modes.
        transform : Affine instance, optional
            Affine transformation mapping the pixel space to geographic
            space. Required in 'w' or 'w+' modes, it is ignored in 'r' or
            'r+' modes.
        dtype : str or numpy dtype
            The data type for bands. For example: 'uint8' or
            ``rasterio.uint16``. Required in 'w' or 'w+' modes, it is
            ignored in 'r' or 'r+' modes.
        nodata : int, float, or nan; optional
            Defines the pixel value to be interpreted as not valid data.
            Required in 'w' or 'w+' modes, it is ignored in 'r' or 'r+'
            modes.
        sharing : bool
            A flag that allows sharing of dataset handles. Default is
            `False`. Should be set to `False` in a multithreaded:w program.
        kwargs : optional
            These are passed to format drivers as directives for creating or
            interpreting datasets. For example: in 'w' or 'w+' modes
            a `tiled=True` keyword argument will direct the GeoTIFF format
            driver to create a tiled, rather than striped, TIFF.
            driver : str or list of str, optional
            A single driver name or a list of names to be considered when
            opening the dataset. Required to create a new dataset.

        Returns
        -------
        dataset
        """
        cdef char **options = NULL
        cdef char *key_c = NULL
        cdef char *val_c = NULL
        cdef GDALDriverH drv = NULL
        cdef GDALRasterBandH band = NULL
        cdef int success = -1
        cdef const char *drv_name = NULL
        cdef GDALDriverH memdrv = NULL
        cdef GDALDatasetH temp = NULL

        # Validate write mode arguments.

        log.debug("Path: %s, mode: %s, driver: %s", path, mode, driver)
        if mode in ('w', 'w+'):
            if not isinstance(driver, string_types):
                raise TypeError("A driver name string is required.")
            try:
                width = int(width)
                height = int(height)
            except:
                raise TypeError("Integer width and height are required.")
            try:
                count = int(count)
            except:
                raise TypeError("Integer band count is required.")
            try:
                assert dtype is not None
                _ = np.dtype(dtype)
            except:
                raise TypeError("A valid dtype is required.")

        self._init_dtype = np.dtype(dtype).name

        self.name = path.name
        self.mode = mode
        self.driver = driver
        self.width = width
        self.height = height
        self._count = count
        self._init_nodata = nodata
        self._count = count
        self._crs = crs
        if transform is not None:
            self._transform = transform.to_gdal()
        self._gcps = None
        self._init_gcps = gcps
        self._closed = True
        self._dtypes = []
        self._nodatavals = []
        self._units = ()
        self._descriptions = ()
        self._options = kwargs.copy()

        # Make and store a GDAL dataset handle.

        # Parse the path to determine if there is scheme-specific
        # configuration to be done.
        path = path.as_vsi()
        name_b = path.encode('utf-8')

        memdrv = GDALGetDriverByName("MEM")

        if self.mode in ('w', 'w+'):
            # Find the equivalent GDAL data type or raise an exception
            # We've mapped numpy scalar types to GDAL types so see
            # if we can crosswalk those.
            if hasattr(self._init_dtype, 'type'):
                if self._init_dtype == 'int8':
                    options = CSLSetNameValue(options, 'PIXELTYPE', 'SIGNEDBYTE')

                tp = self._init_dtype.type
                if tp not in dtypes.dtype_rev:
                    raise ValueError(
                        "Unsupported dtype: %s" % self._init_dtype)
                else:
                    gdal_dtype = dtypes.dtype_rev.get(tp)
            else:
                gdal_dtype = dtypes.dtype_rev.get(self._init_dtype)

            self._hds = exc_wrap_pointer(
                GDALCreate(memdrv, "temp", self.width, self.height,
                           self._count, gdal_dtype, options))

            if self._init_nodata is not None:
                for i in range(self._count):
                    band = self.band(i+1)
                    success = GDALSetRasterNoDataValue(
                        band, self._init_nodata)
            if self._transform:
                self.write_transform(self._transform)
            if self._crs:
                self._set_crs(self._crs)
            if self._init_gcps:
                self._set_gcps(self._init_gcps, self._crs)

        elif self.mode == 'r+':
            try:
                temp = exc_wrap_pointer(GDALOpen(<const char *>name_b, <GDALAccess>0))
            except Exception as exc:
                raise RasterioIOError(str(exc))

            self._hds = exc_wrap_pointer(
                GDALCreateCopy(memdrv, "temp", temp, 1, NULL, NULL, NULL))

            drv = GDALGetDatasetDriver(temp)
            self.driver = get_driver_name(drv).decode('utf-8')
            GDALClose(temp)

        # Instead of calling _begin() we do the following.

        self._count = GDALGetRasterCount(self._hds)
        self.width = GDALGetRasterXSize(self._hds)
        self.height = GDALGetRasterYSize(self._hds)
        self.shape = (self.height, self.width)

        self._transform = self.read_transform()
        self._crs = self.read_crs()

        if options != NULL:
            CSLDestroy(options)

        # touch self.meta
        _ = self.meta
        self._closed = False

    def stop(self):
        cdef const char *drv_name = NULL
        cdef char **options = NULL
        cdef char *key_c = NULL
        cdef char *val_c = NULL
        cdef GDALDriverH drv = NULL
        cdef GDALDatasetH temp = NULL
        cdef int success = -1
        cdef const char *fname = NULL

        name_b = self.name.encode('utf-8')
        fname = name_b

        # Delete existing file, create.
        _delete_dataset_if_exists(self.name)

        driver_b = self.driver.encode('utf-8')
        drv_name = driver_b
        drv = GDALGetDriverByName(drv_name)
        if drv == NULL:
            raise ValueError("NULL driver for %s", self.driver)

        # Creation options
        for k, v in self._options.items():
            # Skip items that are definitely *not* valid driver options.
            if k.lower() in ['affine']:
                continue
            k, v = k.upper(), str(v)
            key_b = k.encode('utf-8')
            val_b = v.encode('utf-8')
            key_c = key_b
            val_c = val_b
            options = CSLSetNameValue(options, key_c, val_c)
            log.debug(
                "Option: %r\n",
                (k, CSLFetchNameValue(options, key_c)))

        try:
            temp = exc_wrap_pointer(
                GDALCreateCopy(drv, fname, self._hds, 1, options, NULL, NULL))
            log.debug("Created copy from MEM file: %s", self.name)
        finally:
            if options != NULL:
                CSLDestroy(options)
            if temp != NULL:
                GDALClose(temp)
            if self._hds != NULL:
                GDALClose(self._hds)
                self._hds = NULL


def virtual_file_to_buffer(filename):
    """Read content of a virtual file into a Python bytes buffer."""
    cdef unsigned char *buff = NULL
    cdef const char *cfilename = NULL
    cdef vsi_l_offset buff_len = 0
    filename_b = filename if not isinstance(filename, string_types) else filename.encode('utf-8')
    cfilename = filename_b
    buff = VSIGetMemFileBuffer(cfilename, &buff_len, 0)
    n = buff_len
    log.debug("Buffer length: %d bytes", n)
    cdef np.uint8_t[:] buff_view = <np.uint8_t[:n]>buff
    return buff_view<|MERGE_RESOLUTION|>--- conflicted
+++ resolved
@@ -617,22 +617,6 @@
                         indexes, out, Window(0, 0, window.width, window.height),
                         None, resampling=resampling, masks=True)
 
-<<<<<<< HEAD
-                    # TODO: we need to determine why `out` can contain data
-                    # that looks more like the source's band 1 when doing
-                    # this kind of boundless read. It looks like
-                    # hmask = GDALGetMaskBand(band) may be returning the
-                    # a pointer to the band instead of the mask band in
-                    # this case.
-                    #
-                    # Temporary solution: convert all non-zero pixels to
-                    # 255 and log that we have done so.
-
-                    out = np.where(out != 0, 255, 0)
-                    log.warning("Nonzero values in mask have been converted to 255, see note in rasterio/_io.pyx, read_masks()")
-
-=======
->>>>>>> f9131341
         if return2d:
             out.shape = out.shape[1:]
 
