--- conflicted
+++ resolved
@@ -42,11 +42,7 @@
 
 
 __all__ = ['band', 'open', 'pad', 'Env']
-<<<<<<< HEAD
-__version__ = "1.2dev"
-=======
 __version__ = "1.1.4dev"
->>>>>>> 85bb6f7b
 __gdal_version__ = gdal_version()
 
 # Rasterio attaches NullHandler to the 'rasterio' logger and its
