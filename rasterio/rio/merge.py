--- conflicted
+++ resolved
@@ -54,38 +54,8 @@
     output, files = resolve_inout(
         files=files, output=output, overwrite=overwrite)
 
-<<<<<<< HEAD
-    resampling = Resampling[resampling]  # get integer code for method
+    resampling = Resampling[resampling]
 
-    with ctx.obj['env']:
-        datasets = [rasterio.open(f) for f in files]
-        dest, output_transform = merge_tool(datasets, bounds=bounds, res=res,
-                                            nodata=nodata, precision=precision,
-                                            indexes=(bidx or None),
-                                            resampling=resampling)
-
-        profile = datasets[0].profile
-        profile['transform'] = output_transform
-        profile['height'] = dest.shape[1]
-        profile['width'] = dest.shape[2]
-        profile['driver'] = driver
-        profile['count'] = dest.shape[0]
-
-        if nodata is not None:
-            profile['nodata'] = nodata
-
-        profile.update(**creation_options)
-
-        with rasterio.open(output, 'w', **profile) as dst:
-            dst.write(dest)
-
-            # uses the colormap in the first input raster.
-            try:
-                colormap = datasets[0].colormap(1)
-                dst.write_colormap(1, colormap)
-            except ValueError:
-                pass
-=======
     with ctx.obj["env"]:
         dest, output_transform = merge_tool(
             files,
@@ -94,6 +64,7 @@
             nodata=nodata,
             precision=precision,
             indexes=(bidx or None),
+            resampling=resampling,
         )
 
         with rasterio.open(files[0]) as first:
@@ -117,5 +88,4 @@
                     colormap = first.colormap(1)
                     dst.write_colormap(1, colormap)
                 except ValueError:
-                    pass
->>>>>>> dea196c7
+                    pass