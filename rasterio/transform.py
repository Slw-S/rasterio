"""Geospatial transforms"""

from collections.abc import Iterable
from functools import partial
import math
import sys

from affine import Affine

import rasterio._loading
with rasterio._loading.add_gdal_dll_directories():
<<<<<<< HEAD
    import rasterio
    from rasterio.env import env_ctx_if_needed
    from rasterio._transform import (
        _transform_from_gcps,
        RPCTransformerBase,
        GCPTransformerBase
    )
    from rasterio.enums import TransformDirection, TransformMethod
    from rasterio.control import GroundControlPoint
    from rasterio.rpc import RPC
=======
    from rasterio._transform import _transform_from_gcps
    from rasterio.errors import TransformError
    from rasterio._transform import _transform_from_gcps
>>>>>>> 8ed1845b

IDENTITY = Affine.identity()
GDAL_IDENTITY = IDENTITY.to_gdal()


class TransformMethodsMixin:
    """Mixin providing methods for calculations related
    to transforming between rows and columns of the raster
    array and the coordinates.

    These methods are wrappers for the functionality in
    `rasterio.transform` module.

    A subclass with this mixin MUST provide a `transform`
    property.
    """

    def xy(self, row, col, z=None, offset="center", transform_method=TransformMethod.affine, **rpc_options):
        """Returns the coordinates ``(x, y)`` of a pixel at `row` and `col`.
        The pixel's center is returned by default, but a corner can be returned
        by setting `offset` to one of `ul, ur, ll, lr`.

        Parameters
        ----------
        row : int
            Pixel row.
        col : int
            Pixel column.
        z : float, optional
            Height associated with coordinates. Primarily used for RPC based 
            coordinate transformations. Ignored for affine based 
            transformations. Default: 0.
        offset : str, optional
            Determines if the returned coordinates are for the center of the
            pixel or for a corner.
        transform_method: TransformMethod, optional 
            The coordinate transformation method. Default: `TransformMethod.affine`.
        rpc_options: dict, optional
            Additional arguments passed to GDALCreateRPCTransformer

        Returns
        -------
        tuple
            ``(x, y)``
        """
        transform = getattr(self, transform_method.value)
        if transform_method is TransformMethod.gcps:
            transform = transform[0]
        if not transform:
            raise AttributeError("Dataset has no {}".format(transform_method))
        return xy(transform, row, col, z=z, offset=offset, **rpc_options)

    def index(self, x, y, z=None, op=math.floor, precision=None, transform_method=TransformMethod.affine, **rpc_options):
        """
        Returns the (row, col) index of the pixel containing (x, y) given a
        coordinate reference system.

        Use an epsilon, magnitude determined by the precision parameter
        and sign determined by the op function: positive for floor, negative for ceil.

        Parameters
        ----------
        x : float
            x value in coordinate reference system
        y : float
            y value in coordinate reference system
        z : float, optional
            Height associated with coordinates. Primarily used for RPC based 
            coordinate transformations. Ignored for affine based 
            transformations. Default: 0.
        op : function, optional (default: math.floor)
            Function to convert fractional pixels to whole numbers (floor,
            ceiling, round)
        precision : int, optional (default: None)
            Decimal places of precision in indexing, as in `round()`.
        transform_method: TransformMethod, optional 
            The coordinate transformation method. Default: `TransformMethod.affine`.
        rpc_options: dict, optional
            Additional arguments passed to GDALCreateRPCTransformer

        Returns
        -------
        tuple
            (row index, col index)
        """
        transform = getattr(self, transform_method.value)
        if transform_method is TransformMethod.gcps:
            transform = transform[0]
        if not transform:
            raise AttributeError("Dataset has no {}".format(transform_method))
        return rowcol(transform, x, y, z=z, op=op, precision=precision, **rpc_options)

def get_transformer(transform, **rpc_options):
    """Return the appropriate transformer class"""
    if transform is None:
        raise ValueError("Invalid transform")
    if isinstance(transform, Affine):
        transformer_cls = partial(AffineTransformer, transform)
    elif isinstance(transform, RPC):
        transformer_cls = partial(RPCTransformer, transform, **rpc_options)
    else:
        transformer_cls = partial(GCPTransformer, transform)
    return transformer_cls

def tastes_like_gdal(seq):
    """Return True if `seq` matches the GDAL geotransform pattern."""
    return tuple(seq) == GDAL_IDENTITY or (
        seq[2] == seq[4] == 0.0 and seq[1] > 0 and seq[5] < 0)


def guard_transform(transform):
    """Return an Affine transformation instance."""
    if not isinstance(transform, Affine):
        if tastes_like_gdal(transform):
            raise TypeError(
                "GDAL-style transforms have been deprecated.  This "
                "exception will be raised for a period of time to highlight "
                "potentially confusing errors, but will eventually be removed.")
        else:
            transform = Affine(*transform)
    return transform


def from_origin(west, north, xsize, ysize):
    """Return an Affine transformation given upper left and pixel sizes.

    Return an Affine transformation for a georeferenced raster given
    the coordinates of its upper left corner `west`, `north` and pixel
    sizes `xsize`, `ysize`.
    """
    return Affine.translation(west, north) * Affine.scale(xsize, -ysize)


def from_bounds(west, south, east, north, width, height):
    """Return an Affine transformation given bounds, width and height.

    Return an Affine transformation for a georeferenced raster given
    its bounds `west`, `south`, `east`, `north` and its `width` and
    `height` in number of pixels.
    """
    return Affine.translation(west, north) * Affine.scale(
        (east - west) / width, (south - north) / height)


def array_bounds(height, width, transform):
    """Return the bounds of an array given height, width, and a transform.

    Return the `west, south, east, north` bounds of an array given
    its height, width, and an affine transform.
    """
    w, n = transform.xoff, transform.yoff
    e, s = transform * (width, height)
    return w, s, e, n


<<<<<<< HEAD
def xy(transform, rows, cols, zs=None, offset='center', **rpc_options):
    """Returns the x and y coordinates of pixels at `rows` and `cols`.
=======
def xy(transform, rows, cols, offset='center'):
    """Get the x and y coordinates of pixels at `rows` and `cols`.

>>>>>>> 8ed1845b
    The pixel's center is returned by default, but a corner can be returned
    by setting `offset` to one of `ul, ur, ll, lr`.

    Supports affine, Ground Control Point (GCP), or Rational Polynomial 
    Coefficients (RPC) based coordinate transformations.

    Parameters
    ----------
<<<<<<< HEAD
    transform : Affine or sequence of GroundControlPoint or RPC
        Transform suitable for input to AffineTransformer, GCPTransformer, or RPCTransformer. 
    rows : list or int
=======
    transform : affine.Affine
        Transformation from pixel coordinates to coordinate reference system.
    rows : int or sequence of ints
>>>>>>> 8ed1845b
        Pixel rows.
    cols : int or sequence of ints
        Pixel columns.
    zs : list or float, optional
        Height associated with coordinates. Primarily used for RPC based 
        coordinate transformations. Ignored for affine based 
        transformations. Default: 0.
    offset : str, optional
        Determines if the returned coordinates are for the center of the
        pixel or for a corner.
    rpc_options : dict, optional
        Additional arguments passed to GDALCreateRPCTransformer.

    Returns
    -------
    xs : float or list of floats
        x coordinates in coordinate reference system
    ys : float or list of floats
        y coordinates in coordinate reference system
<<<<<<< HEAD
    """
    transformer_cls = get_transformer(transform, **rpc_options)
    with transformer_cls() as transformer:
        return transformer.xy(rows, cols, zs=zs, offset=offset)


def rowcol(transform, xs, ys, zs=None, op=math.floor, precision=None, **rpc_options):
    """
    Returns the rows and cols of the pixels containing (x, y) given a
    coordinate reference system.
=======

    """
    if offset == 'center':
        coff, roff = (0.5, 0.5)
    elif offset == 'ul':
        coff, roff = (0, 0)
    elif offset == 'ur':
        coff, roff = (1, 0)
    elif offset == 'll':
        coff, roff = (0, 1)
    elif offset == 'lr':
        coff, roff = (1, 1)
    else:
        raise TransformError("Invalid offset")

    adjusted_transform = transform * Affine.translation(coff, roff)

    try:
        if hasattr(rows, "__iter__") and hasattr(cols, "__iter__"):
            xs, ys = zip(
                *(adjusted_transform * (col, row) for col, row in zip(cols, rows))
            )
            return list(xs), list(ys)
        else:
            return adjusted_transform * (cols, rows)
    except TypeError:
        raise TransformError("Invalid inputs")


def rowcol(transform, xs, ys, op=math.floor, precision=None):
    """The rows and cols of the pixels containing (x, y).
>>>>>>> 8ed1845b

    Use an epsilon, magnitude determined by the precision parameter
    and sign determined by the op function: positive for floor, negative for ceil.

    Parameters
    ----------
    transform : Affine or sequence of GroundControlPoint or RPC
        Transform suitable for input to AffineTransformer, GCPTransformer, or RPCTransformer.
    xs : list or float
        x values in coordinate reference system.
    ys : list or float
        y values in coordinate reference system.
    zs : list or float, optional
        Height associated with coordinates. Primarily used for RPC based 
        coordinate transformations. Ignored for affine based 
        transformations. Default: 0.
    op : function
        Function to convert fractional pixels to whole numbers (floor, ceiling,
        round).
    precision : int or float, optional
        An integer number of decimal points of precision when computing
        inverse transform, or an absolute float precision.
    rpc_options : dict, optional
        Additional arguments passed to GDALCreateRPCTransformer.

    Returns
    -------
<<<<<<< HEAD
    rows : list of ints
        list of row indices
    cols : list of ints
        list of column indices
    """
    transformer_cls = get_transformer(transform, **rpc_options)
    with transformer_cls() as transformer:
        return transformer.rowcol(xs, ys, zs=zs, op=op, precision=precision)
=======
    rows : list or int
        Row indices.
    cols : list or int
        Column indices.

    """
    if precision is None:
        eps = sys.float_info.epsilon
    elif isinstance(precision, int):
        eps = 10.0 ** -precision
    else:
        eps = precision

    # If op rounds up, switch the sign of eps.
    if op(0.1) >= 1:
        eps = -eps

    invtransform = ~transform

    try:
        if hasattr(xs, "__iter__") and hasattr(ys, "__iter__"):
            fcols, frows = zip(
                *(invtransform * (x + eps, y + eps) for x, y in zip(xs, ys))
            )
            return [op(row) for row in frows], [op(col) for col in fcols]
        else:
            fcol, frow = invtransform * (xs + eps, ys + eps)
            return op(frow), op(fcol)
    except TypeError:
        raise TransformError("Invalid inputs")
>>>>>>> 8ed1845b


def from_gcps(gcps):
    """Make an Affine transform from ground control points.

    Parameters
    ----------
    gcps : sequence of GroundControlPoint
        Such as the first item of a dataset's `gcps` property.

    Returns
    -------
    Affine

    """
    return Affine.from_gdal(*_transform_from_gcps(gcps))

class TransformerBase():
    """
    Generic GDAL transformer base class

    Notes
    -----
    Subclasses must have a _transformer attribute and implement a `_transform` method.
    """
    def __init__(self):
        self._transformer = None
        self.closed = True

    def close(self):
        raise NotImplementedError
    
    def _ensure_arr_input(self, xs, ys, zs=None):
        """Ensure all input coordinates are mapped to array-like objects
        
        Raises
        ------
        ValueError
            If input coordinates are not all of the same length
        """
        if not isinstance(xs, Iterable):
            xs = [xs]
        if not isinstance(ys, Iterable):
            ys = [ys]
        if zs is None:
            zs = [0] * len(xs)
        elif not isinstance(zs, Iterable):
            zs = [zs]
        if len(set((len(xs), len(ys), len(zs)))) > 1:
            raise ValueError("Input coordinates must be of equal length")
        return xs, ys, zs

    def __enter__(self):
        self._env = env_ctx_if_needed()
        self._env.__enter__()
        return self

    def __exit__(self, type, value, traceback):
        self.close()
        self._env.__exit__()
    
    def rowcol(self, xs, ys, zs=None, op=math.floor, precision=None):
        """
        Returns rows and cols coordinates given geographic coordinates

        Parameters
        ----------
        xs, ys : float or list of float
            Geographic coordinates
        zs : float or list of float, optional
            Height associated with coordinates. Primarily used for RPC based 
            coordinate transformations. Ignored for affine based 
            transformations. Default: 0.
        op : function, optional (default: math.floor)
            Function to convert fractional pixels to whole numbers (floor,
            ceiling, round)
        precision : int, optional (default: None)
            Decimal places of precision in indexing, as in `round()`.
        

        Raises
        ------
        ValueError
            If input coordinates are not all equal length

        Returns
        -------
            tuple of float or list of float
        """
        xs, ys, zs = self._ensure_arr_input(xs, ys, zs=zs)
        
        if precision is None:
            eps = sys.float_info.epsilon
        elif isinstance(precision, int):
            eps = 10.0 ** -precision
        else:
            eps = precision
        
        # If op rounds up, switch the sign of eps.
        if op(0.1) >= 1:
            eps = -eps
        f = lambda val: val + eps
        xs = list(map(f, xs))
        ys = list(map(f, ys))
        new_cols, new_rows =  self._transform(xs, ys, zs, transform_direction=TransformDirection.reverse)

        if len(new_rows) == 1:
            return (op(new_rows[0]), op(new_cols[0]))
        return (
            [op(r) for r in new_rows], 
            [op(c) for c in new_cols]
        )

    def xy(self, rows, cols, zs=None, offset='center'):
        """
        Returns geographic coordinates given dataset rows and cols coordinates

        Parameters
        ----------
        rows, cols : int or list of int
            Image pixel coordinates
        zs : float or list of float, optional
            Height associated with coordinates. Primarily used for RPC based 
            coordinate transformations. Ignored for affine based 
            transformations. Default: 0.
        offset : str, optional
            Determines if the returned coordinates are for the center of the
            pixel or for a corner.
        Raises
        ------
        ValueError
            If input coordinates are not all equal length

        Returns
        -------
            tuple of float or list of float
        """
        rows, cols, zs = self._ensure_arr_input(rows, cols, zs=zs)
        
        if offset == 'center':
            coff, roff = (0.5, 0.5)
        elif offset == 'ul':
            coff, roff = (0, 0)
        elif offset == 'ur':
            coff, roff = (1, 0)
        elif offset == 'll':
            coff, roff = (0, 1)
        elif offset == 'lr':
            coff, roff = (1, 1)
        else:
            raise ValueError("Invalid offset")
        
        # shift input coordinates according to offset
        T = IDENTITY.translation(coff, roff)
        temp_rows = []
        temp_cols = []
        for pt in zip(cols, rows):
            y, x = T * pt
            temp_rows.append(y)
            temp_cols.append(x)

        new_ys, new_xs = self._transform(temp_rows, temp_cols, zs, transform_direction=TransformDirection.forward)

        if len(new_ys) == 1:
            return (new_ys[0], new_xs[0])
        
        return (new_ys, new_xs)
    
    def _transform(self, xs, ys, zs, transform_direction):
        raise NotImplementedError


class AffineTransformer(TransformerBase):
    """A pure Python class related to affine based coordinate transformations."""
    def __init__(self, affine_transform):
        super().__init__()
        if not isinstance(affine_transform, Affine):
            raise ValueError("Not an affine transform")
        self._transformer = affine_transform

    def close(self):
        pass
    
    def _transform(self, xs, ys, zs, transform_direction):
        resxs = []
        resys = []
        
        if transform_direction is TransformDirection.forward:
            transform = self._transformer
        elif transform_direction is TransformDirection.reverse:
            transform = ~self._transformer

        for x, y in zip(xs, ys):
            resx, resy = transform * (x, y)
            resxs.append(resx)
            resys.append(resy)
        
        return (resxs, resys)
    
    def __repr__(self):
        return "<AffineTransformer>"


class RPCTransformer(RPCTransformerBase, TransformerBase):
    """
    Class related to Rational Polynomial Coeffecients (RPCs) based
    coordinate transformations.

    Uses GDALCreateRPCTransformer and GDALRPCTransform for computations. Options
    for GDALCreateRPCTransformer may be passed using `rpc_options`.
    Ensure that GDAL transformer objects are destroyed by calling `close()` 
    method or using context manager interface.
    """
    def __init__(self, rpcs, **rpc_options):
        if not isinstance(rpcs, (RPC, dict)):
            raise ValueError("RPCTransformer requires RPC")
        super().__init__(rpcs, **rpc_options)

    def __repr__(self):
        return "<{} RPCTransformer>".format(
            self.closed and 'closed' or 'open')


class GCPTransformer(GCPTransformerBase, TransformerBase):
    """
    Class related to Ground Control Point (GCPs) based
    coordinate transformations.

    Uses GDALCreateGCPTransformer and GDALGCPTransform for computations.
    Ensure that GDAL transformer objects are destroyed by calling `close()` 
    method or using context manager interface.
    """
    def __init__(self, gcps):
        if len(gcps) and not isinstance(gcps[0], GroundControlPoint):
            raise ValueError("GCPTransformer requires sequence of GroundControlPoint")
        super().__init__(gcps)

    def __repr__(self):
        return "<{} GCPTransformer>".format(
            self.closed and 'closed' or 'open')<|MERGE_RESOLUTION|>--- conflicted
+++ resolved
@@ -9,7 +9,6 @@
 
 import rasterio._loading
 with rasterio._loading.add_gdal_dll_directories():
-<<<<<<< HEAD
     import rasterio
     from rasterio.env import env_ctx_if_needed
     from rasterio._transform import (
@@ -20,11 +19,7 @@
     from rasterio.enums import TransformDirection, TransformMethod
     from rasterio.control import GroundControlPoint
     from rasterio.rpc import RPC
-=======
-    from rasterio._transform import _transform_from_gcps
     from rasterio.errors import TransformError
-    from rasterio._transform import _transform_from_gcps
->>>>>>> 8ed1845b
 
 IDENTITY = Affine.identity()
 GDAL_IDENTITY = IDENTITY.to_gdal()
@@ -180,14 +175,9 @@
     return w, s, e, n
 
 
-<<<<<<< HEAD
 def xy(transform, rows, cols, zs=None, offset='center', **rpc_options):
     """Returns the x and y coordinates of pixels at `rows` and `cols`.
-=======
-def xy(transform, rows, cols, offset='center'):
-    """Get the x and y coordinates of pixels at `rows` and `cols`.
-
->>>>>>> 8ed1845b
+
     The pixel's center is returned by default, but a corner can be returned
     by setting `offset` to one of `ul, ur, ll, lr`.
 
@@ -196,15 +186,9 @@
 
     Parameters
     ----------
-<<<<<<< HEAD
     transform : Affine or sequence of GroundControlPoint or RPC
         Transform suitable for input to AffineTransformer, GCPTransformer, or RPCTransformer. 
     rows : list or int
-=======
-    transform : affine.Affine
-        Transformation from pixel coordinates to coordinate reference system.
-    rows : int or sequence of ints
->>>>>>> 8ed1845b
         Pixel rows.
     cols : int or sequence of ints
         Pixel columns.
@@ -224,7 +208,7 @@
         x coordinates in coordinate reference system
     ys : float or list of floats
         y coordinates in coordinate reference system
-<<<<<<< HEAD
+
     """
     transformer_cls = get_transformer(transform, **rpc_options)
     with transformer_cls() as transformer:
@@ -235,39 +219,6 @@
     """
     Returns the rows and cols of the pixels containing (x, y) given a
     coordinate reference system.
-=======
-
-    """
-    if offset == 'center':
-        coff, roff = (0.5, 0.5)
-    elif offset == 'ul':
-        coff, roff = (0, 0)
-    elif offset == 'ur':
-        coff, roff = (1, 0)
-    elif offset == 'll':
-        coff, roff = (0, 1)
-    elif offset == 'lr':
-        coff, roff = (1, 1)
-    else:
-        raise TransformError("Invalid offset")
-
-    adjusted_transform = transform * Affine.translation(coff, roff)
-
-    try:
-        if hasattr(rows, "__iter__") and hasattr(cols, "__iter__"):
-            xs, ys = zip(
-                *(adjusted_transform * (col, row) for col, row in zip(cols, rows))
-            )
-            return list(xs), list(ys)
-        else:
-            return adjusted_transform * (cols, rows)
-    except TypeError:
-        raise TransformError("Invalid inputs")
-
-
-def rowcol(transform, xs, ys, op=math.floor, precision=None):
-    """The rows and cols of the pixels containing (x, y).
->>>>>>> 8ed1845b
 
     Use an epsilon, magnitude determined by the precision parameter
     and sign determined by the op function: positive for floor, negative for ceil.
@@ -295,47 +246,15 @@
 
     Returns
     -------
-<<<<<<< HEAD
     rows : list of ints
         list of row indices
     cols : list of ints
         list of column indices
+
     """
     transformer_cls = get_transformer(transform, **rpc_options)
     with transformer_cls() as transformer:
         return transformer.rowcol(xs, ys, zs=zs, op=op, precision=precision)
-=======
-    rows : list or int
-        Row indices.
-    cols : list or int
-        Column indices.
-
-    """
-    if precision is None:
-        eps = sys.float_info.epsilon
-    elif isinstance(precision, int):
-        eps = 10.0 ** -precision
-    else:
-        eps = precision
-
-    # If op rounds up, switch the sign of eps.
-    if op(0.1) >= 1:
-        eps = -eps
-
-    invtransform = ~transform
-
-    try:
-        if hasattr(xs, "__iter__") and hasattr(ys, "__iter__"):
-            fcols, frows = zip(
-                *(invtransform * (x + eps, y + eps) for x, y in zip(xs, ys))
-            )
-            return [op(row) for row in frows], [op(col) for col in fcols]
-        else:
-            fcol, frow = invtransform * (xs + eps, ys + eps)
-            return op(frow), op(fcol)
-    except TypeError:
-        raise TransformError("Invalid inputs")
->>>>>>> 8ed1845b
 
 
 def from_gcps(gcps):
@@ -486,7 +405,7 @@
         elif offset == 'lr':
             coff, roff = (1, 1)
         else:
-            raise ValueError("Invalid offset")
+            raise TransformError("Invalid offset")
         
         # shift input coordinates according to offset
         T = IDENTITY.translation(coff, roff)
