"""Functions for working with features in a raster dataset."""

from contextlib import ExitStack
import logging
import math
import os
import warnings

import numpy as np

import rasterio
from rasterio import warp
from rasterio._base import DatasetBase
from rasterio._features import _shapes, _sieve, _rasterize, _bounds
from rasterio.enums import MergeAlg
from rasterio.env import ensure_env, GDALVersion
from rasterio.errors import ShapeSkipWarning
from rasterio.io import DatasetWriter
from rasterio.rio.helpers import coords
from rasterio.transform import Affine
from rasterio.transform import IDENTITY, guard_transform
from rasterio.windows import Window

log = logging.getLogger(__name__)


@ensure_env
def geometry_mask(
        geometries,
        out_shape,
        transform,
        all_touched=False,
        invert=False):
    """Create a mask from shapes.

    By default, mask is intended for use as a
    numpy mask, where pixels that overlap shapes are False.

    Parameters
    ----------
    geometries : iterable over geometries (GeoJSON-like objects)
    out_shape : tuple or list
        Shape of output :class:`numpy.ndarray`.
    transform : Affine transformation object
        Transformation from pixel coordinates of `source` to the
        coordinate system of the input `shapes`. See the `transform`
        property of dataset objects.
    all_touched : boolean, optional
        If True, all pixels touched by geometries will be burned in.  If
        False, only pixels whose center is within the polygon or that
        are selected by Bresenham's line algorithm will be burned in.
        False by default
    invert: boolean, optional
        If True, mask will be True for pixels that overlap shapes.
        False by default.

    Returns
    -------
    numpy.ndarray :
        Type is :class:`numpy.bool_`

    Notes
    -----
    See rasterize() for performance notes.

    """
    fill, mask_value = (0, 1) if invert else (1, 0)

    return rasterize(
        geometries,
        out_shape=out_shape,
        transform=transform,
        all_touched=all_touched,
        fill=fill,
        default_value=mask_value).astype('bool')


@ensure_env
def shapes(source, mask=None, connectivity=4, transform=IDENTITY):
    """Get shapes and values of connected regions in a dataset or array.

    Parameters
    ----------
    source : numpy.ndarray, dataset object, Band, or tuple(dataset, bidx)
        Data type must be one of rasterio.int8, rasterio.int16, rasterio.int32,
        rasterio.uint8, rasterio.uint16, rasterio.float32, or rasterio.float64.
    mask : numpy.ndarray or rasterio Band object, optional
        Must evaluate to bool (rasterio.bool_ or rasterio.uint8). Values
        of False or 0 will be excluded from feature generation.  Note
        well that this is the inverse sense from Numpy's, where a mask
        value of True indicates invalid data in an array. If `source` is
        a :class:`numpy.ma.MaskedArray` and `mask` is None, the source's mask will
        be inverted and used in place of `mask`.
    connectivity : int, optional
        Use 4 or 8 pixel connectivity for grouping pixels into features
    transform : Affine transformation, optional
        If not provided, feature coordinates will be generated based on
        pixel coordinates

    Yields
    -------
    polygon, value
        A pair of (polygon, value) for each feature found in the image.
        Polygons are GeoJSON-like dicts and the values are the
        associated value from the image, in the data type of the image.
        Note: due to floating point precision issues, values returned
        from a floating point image may not exactly match the original
        values.

    Notes
    -----
    The amount of memory used by this algorithm is proportional to the
    number and complexity of polygons produced.  This algorithm is most
    appropriate for simple thematic data.  Data with high pixel-to-pixel
    variability, such as imagery, may produce one polygon per pixel and
    consume large amounts of memory.

    Because the low-level implementation uses either an int32 or float32
    buffer, uint32 and float64 data cannot be operated on without
    truncation issues.

    """
    if hasattr(source, 'mask') and mask is None:
        mask = ~source.mask
        source = source.data

    transform = guard_transform(transform)
    yield from _shapes(source, mask, connectivity, transform)


@ensure_env
def sieve(source, size, out=None, mask=None, connectivity=4):
    """Remove small polygon regions from a raster.

    Polygons are found for each set of neighboring pixels of the same
    value.

    Parameters
    ----------
    source : ndarray, dataset, or Band
        The source is a 2 or 3-D ndarray, a dataset opened in "r" mode,
        or a single or a multiple Rasterio Band object. Must be of type
        rasterio.int16, rasterio.int32, rasterio.uint8, rasterio.uint16,
        or rasterio.float32
    size : int
        minimum polygon size (number of pixels) to retain.
    out : numpy ndarray, optional
        Array of same shape and data type as `source` in which to store
        results.
    mask : numpy ndarray or rasterio Band object, optional
        Values of False or 0 will be excluded from feature generation
        Must evaluate to bool (rasterio.bool_ or rasterio.uint8)
    connectivity : int, optional
        Use 4 or 8 pixel connectivity for grouping pixels into features

    Returns
    -------
    out : numpy.ndarray
        Result

    Notes
    -----
    GDAL only supports values that can be cast to 32-bit integers for
    this operation.

    The amount of memory used by this algorithm is proportional to the
    number and complexity of polygons found in the image.  This
    algorithm is most appropriate for simple thematic data.  Data with
    high pixel-to-pixel variability, such as imagery, may produce one
    polygon per pixel and consume large amounts of memory.

    """
    if isinstance(source, DatasetBase):
        source = rasterio.band(source, source.indexes)

    if out is None:
        out = np.zeros(source.shape, source.dtype)

    return _sieve(source, size, out, mask, connectivity)


@ensure_env
def rasterize(
    shapes,
    out_shape=None,
    fill=0,
    nodata=None,
    masked=False,
    out=None,
    transform=IDENTITY,
    all_touched=False,
    merge_alg=MergeAlg.replace,
    default_value=1,
    dtype=None,
    skip_invalid=True,
    dst_path=None,
    dst_kwds=None,
):
    """Return an image array with input geometries burned in.

    Warnings will be raised for any invalid or empty geometries, and
    an exception will be raised if there are no valid shapes
    to rasterize.

    Parameters
    ----------
    shapes : iterable of (`geometry`, `value`) pairs or geometries
        The `geometry` can either be an object that implements the geo
        interface or GeoJSON-like object. If no `value` is provided
        the `default_value` will be used. If `value` is `None` the
        `fill` value will be used.
    out_shape : tuple or list with 2 integers
        Shape of output :class:`numpy.ndarray`.
    fill : int or float, optional
        Used as fill value for all areas not covered by input
        geometries.
    nodata: float, optional
        nodata value to use in output file or masked array.
    masked: bool, optional. Default: False.
        If True, return a masked array. Note: nodata is always set in
        the case of file output.
    out : numpy.ndarray, optional
        Array in which to store results. If not provided, out_shape
        and dtype are required.
    transform : Affine transformation object, optional
        Transformation from pixel coordinates of `source` to the
        coordinate system of the input `shapes`. See the `transform`
        property of dataset objects.
    all_touched : boolean, optional
        If True, all pixels touched by geometries will be burned in.  If
        false, only pixels whose center is within the polygon or that
        are selected by Bresenham's line algorithm will be burned in.
    merge_alg : MergeAlg, optional
        Merge algorithm to use. One of:
            MergeAlg.replace (default):
                the new value will overwrite the existing value.
            MergeAlg.add:
                the new value will be added to the existing raster.
    default_value : int or float, optional
        Used as value for all geometries, if not provided in `shapes`.
    dtype : rasterio or numpy.dtype, optional
        Used as data type for results, if `out` is not provided.
    skip_invalid : bool, optional
        If True (default), invalid shapes will be skipped. If False,
        ValueError will be raised.
    dst_path : str or PathLike, optional
        Path of output dataset
    dst_kwds : dict, optional
        Dictionary of creation options and other paramters that will be
        overlaid on the profile of the output dataset.

    Returns
    -------
    numpy.ndarray :
        If `out` was not None then `out` is returned, it will have been
        modified in-place. If `out` was None, this will be a new array.

    Notes
    -----
    Valid data types for `fill`, `default_value`, `out`, `dtype` and
    shape values are "int16", "int32", "uint8", "uint16", "uint32",
    "float32", and "float64".

    This function requires significant memory resources. The shapes
    iterator will be materialized to a Python list and another C copy of
    that list will be made. The `out` array will be copied and
    additional temporary raster memory equal to 2x the smaller of `out`
    data or GDAL's max cache size (controlled by GDAL_CACHEMAX, default
    is 5% of the computer's physical memory) is required.

    If GDAL max cache size is smaller than the output data, the array of
    shapes will be iterated multiple times. Performance is thus a linear
    function of buffer size. For maximum speed, ensure that
    GDAL_CACHEMAX is larger than the size of `out` or `out_shape`.
    """
    valid_dtypes = (
        'int16', 'int32', 'uint8', 'uint16', 'uint32', 'float32', 'float64'
    )
    if GDALVersion.runtime().at_least("3.5"):
        valid_dtypes += ("int64", "uint64")
    if GDALVersion.runtime().at_least("3.7"):
        valid_dtypes += ("int8",)

    # The output data type is primarily determined by the output array
    # or dtype parameter. But if neither of these are specified, it will
    # be determined by the values that accompany the input shapes
    # (below).
    if out is not None:
        dtype = out.dtype.name
    elif dtype is not None:
        dtype = np.dtype(dtype).name
    else:
        # dtype will be determined later.
        pass

    if dtype is not None and dtype not in valid_dtypes:
        raise ValueError(
            "Data type specified by out array or dtype parameter is not supported."
        )

    valid_shapes = []
    shape_values = []

    for index, item in enumerate(shapes):
        if isinstance(item, (tuple, list)):
            geom, value = item
            if value is None:
                value = fill
        else:
            geom = item
            value = default_value

        geom = getattr(geom, '__geo_interface__', None) or geom

        if is_valid_geom(geom):
            shape_values.append(value)
            geom_type = geom['type']

            if geom_type == 'GeometryCollection':
                # GeometryCollections need to be handled as individual parts to
                # avoid holes in output:
                # https://github.com/rasterio/rasterio/issues/1253.
                # Only 1-level deep since GeoJSON spec discourages nested
                # GeometryCollections
                for part in geom['geometries']:
                    valid_shapes.append((part, value))

            elif geom_type == 'MultiPolygon':
                # Same issue as above
                for poly in geom['coordinates']:
                    valid_shapes.append(({'type': 'Polygon', 'coordinates': poly}, value))

            else:
                valid_shapes.append((geom, value))

        else:
            if skip_invalid:
                warnings.warn(
                    "Invalid or empty shape {} at index {} will not be rasterized.".format(
                        geom, index
                    ),
                    ShapeSkipWarning,
                )
            else:
                raise ValueError("Invalid or empty shape cannot be rasterized.")

    # If neither an out array or dtype were given, we get the output
    # data type from the shapes values, including the default.
    if not dtype and valid_shapes:
        values_arr = np.array(shape_values)
        dtype = values_arr.dtype.name

        # GDAL 3.5 doesn't support int64 output. We'll try int32.
        if dtype not in valid_dtypes and dtype.startswith("int"):
            lo, hi = values_arr.min(), values_arr.max()
            if -2147483648 <= lo and hi <= 2147483647:
                dtype = "int32"
            elif 0 <= lo and hi <= 4294967295:
                dtype = "uint32"
            else:
                raise ValueError("GDAL versions < 3.6 cannot rasterize int64 values.")

    with ExitStack() as exit_stack:
        if dst_path is not None:
            if isinstance(dst_path, DatasetWriter):
                out = dst_path
            else:
                out_profile = dict(**dst_kwds)
                if nodata is not None:
                    out_profile["nodata"] = nodata
                if dtype is not None:
                    out_profile["dtype"] = dtype
                out = rasterio.open(dst_path, "w", **out_profile)
                exit_stack.enter_context(out)

        elif out is not None:
            pass

        elif out_shape is not None:
            if len(out_shape) != 2:
                raise ValueError('Invalid out_shape, must be 2D')
            out = np.empty(out_shape, dtype=dtype)
            out.fill(fill)

        else:
            raise ValueError('Either an out_shape or image must be provided')

        if min(out.shape) == 0:
            raise ValueError("width and height must be > 0")

        transform = guard_transform(transform)

        if valid_shapes:
            _rasterize(valid_shapes, out, transform, all_touched, merge_alg)

        if isinstance(out, np.ndarray):
            if masked and not hasattr(out, "mask"):
                out = np.ma.masked_equal(out, nodata, copy=False)
            return out


def bounds(geometry, north_up=True, transform=None):
    """Return a (left, bottom, right, top) bounding box.

    From Fiona 1.4.8. Modified to return bbox from geometry if available.

    Parameters
    ----------
    geometry: GeoJSON-like feature (implements __geo_interface__),
              feature collection, or geometry.

    Returns
    -------
    tuple
        Bounding box: (left, bottom, right, top)
    """

    geometry = getattr(geometry, '__geo_interface__', None) or geometry

    if 'bbox' in geometry:
        return tuple(geometry['bbox'])

    geom = geometry.get('geometry') or geometry

    # geometry must be a geometry, GeometryCollection, or FeatureCollection
    if not ('coordinates' in geom or 'geometries' in geom or 'features' in geom):
        raise ValueError(
            "geometry must be a GeoJSON-like geometry, GeometryCollection, "
            "or FeatureCollection"
        )

    return _bounds(geom, north_up=north_up, transform=transform)


def geometry_window(
    dataset,
    shapes,
    pad_x=0,
    pad_y=0,
    north_up=None,
    rotated=None,
    pixel_precision=None,
    boundless=False,
):
    """Calculate the window within the raster that fits the bounds of
    the geometry plus optional padding.  The window is the outermost
    pixel indices that contain the geometry (floor of offsets, ceiling
    of width and height).

    If shapes do not overlap raster, a WindowError is raised.

    Parameters
    ----------
    dataset : dataset object opened in 'r' mode
        Raster for which the mask will be created.
    shapes : iterable over geometries.
        A geometry is a GeoJSON-like object or implements the geo
        interface.  Must be in same coordinate system as dataset.
    pad_x : float
        Amount of padding (as fraction of raster's x pixel size) to add
        to left and right side of bounds.
    pad_y : float
        Amount of padding (as fraction of raster's y pixel size) to add
        to top and bottom of bounds.
    north_up : optional
        This parameter is ignored since version 1.2.1. A deprecation
        warning will be emitted in 1.3.0.
    rotated : optional
        This parameter is ignored since version 1.2.1. A deprecation
        warning will be emitted in 1.3.0.
    pixel_precision : int or float, optional
        Number of places of rounding precision or absolute precision for
        evaluating bounds of shapes.
    boundless : bool, optional
        Whether to allow a boundless window or not.

    Returns
    -------
    rasterio.windows.Window

    """

    all_bounds = [bounds(shape, transform=~dataset.transform) for shape in shapes]

    cols = [
        x
        for (left, bottom, right, top) in all_bounds
        for x in (left - pad_x, right + pad_x, right + pad_x, left - pad_x)
    ]
    rows = [
        y
        for (left, bottom, right, top) in all_bounds
        for y in (top - pad_y, top - pad_y, bottom + pad_y, bottom + pad_y)
    ]

    row_start, row_stop = int(math.floor(min(rows))), int(math.ceil(max(rows)))
    col_start, col_stop = int(math.floor(min(cols))), int(math.ceil(max(cols)))

    window = Window(
        col_off=col_start,
        row_off=row_start,
        width=max(col_stop - col_start, 0.0),
        height=max(row_stop - row_start, 0.0),
    )

    # Make sure that window overlaps raster
    raster_window = Window(0, 0, dataset.width, dataset.height)
    if not boundless:
        window = window.intersection(raster_window)

    return window


def is_valid_geom(geom):
    """
    Checks to see if geometry is a valid GeoJSON geometry type or
    GeometryCollection.  Geometry must be GeoJSON or implement the geo
    interface.

    Geometries must be non-empty, and have at least x, y coordinates.

    Note: only the first coordinate is checked for validity.

    Parameters
    ----------
    geom: an object that implements the geo interface or GeoJSON-like object

    Returns
    -------
    bool: True if object is a valid GeoJSON geometry type
    """

    geom_types = {'Point', 'MultiPoint', 'LineString', 'LinearRing',
                  'MultiLineString', 'Polygon', 'MultiPolygon'}

    geom = getattr(geom, '__geo_interface__', None) or geom

    try:
        geom_type = geom["type"]
        if geom_type not in geom_types.union({'GeometryCollection'}):
            return False

    except (KeyError, TypeError):
        return False

    if geom_type in geom_types:
        if 'coordinates' not in geom:
            return False

        coords = geom['coordinates']

        if geom_type == 'Point':
            # Points must have at least x, y
            return len(coords) >= 2

        if geom_type == 'MultiPoint':
            # Multi points must have at least one point with at least x, y
            return len(coords) > 0 and len(coords[0]) >= 2

        if geom_type == 'LineString':
            # Lines must have at least 2 coordinates and at least x, y for
            # a coordinate
            return len(coords) >= 2 and len(coords[0]) >= 2

        if geom_type == 'LinearRing':
            # Rings must have at least 4 coordinates and at least x, y for
            # a coordinate
            return len(coords) >= 4 and len(coords[0]) >= 2

        if geom_type == 'MultiLineString':
            # Multi lines must have at least one LineString
            return (len(coords) > 0 and len(coords[0]) >= 2 and
                    len(coords[0][0]) >= 2)

        if geom_type == 'Polygon':
            # Polygons must have at least 1 ring, with at least 4 coordinates,
            # with at least x, y for a coordinate
            return (len(coords) > 0 and len(coords[0]) >= 4 and
                    len(coords[0][0]) >= 2)

        if geom_type == 'MultiPolygon':
            # Muti polygons must have at least one Polygon
            return (len(coords) > 0 and len(coords[0]) > 0 and
                    len(coords[0][0]) >= 4 and len(coords[0][0][0]) >= 2)

    if geom_type == 'GeometryCollection':
        if 'geometries' not in geom:
            return False

        if not len(geom['geometries']) > 0:
            # While technically valid according to GeoJSON spec, an empty
            # GeometryCollection will cause issues if used in rasterio
            return False

        for g in geom['geometries']:
            if not is_valid_geom(g):
                return False  # short-circuit and fail early

    return True


def dataset_features(
        src,
        bidx=None,
        sampling=1,
        band=True,
        as_mask=False,
        with_nodata=False,
        geographic=True,
        precision=-1):
    """Yield GeoJSON features for the dataset

    The geometries are polygons bounding contiguous regions of the same raster value.

    Parameters
    ----------
    src: Rasterio Dataset

    bidx: int
        band index

    sampling: int (DEFAULT: 1)
        Inverse of the sampling fraction; a value of 10 decimates

    band: boolean (DEFAULT: True)
        extract features from a band (True) or a mask (False)

    as_mask: boolean (DEFAULT: False)
        Interpret band as a mask and output only one class of valid data shapes?

    with_nodata: boolean (DEFAULT: False)
        Include nodata regions?

    geographic: str (DEFAULT: True)
        Output shapes in EPSG:4326? Otherwise use the native CRS.

    precision: int (DEFAULT: -1)
        Decimal precision of coordinates. -1 for full float precision output

    Yields
    ------
    GeoJSON-like Feature dictionaries for shapes found in the given band
    """
    if bidx is not None and bidx > src.count:
        raise ValueError('bidx is out of range for raster')

    img = None
    msk = None

    # Adjust transforms.
    transform = src.transform
    if sampling > 1:
        # Determine the target shape (to decimate)
        shape = (int(math.ceil(src.height / sampling)),
                 int(math.ceil(src.width / sampling)))

        # Calculate independent sampling factors
        x_sampling = src.width / shape[1]
        y_sampling = src.height / shape[0]

        # Decimation of the raster produces a georeferencing
        # shift that we correct with a translation.
        transform *= Affine.translation(
            src.width % x_sampling, src.height % y_sampling)

        # And follow by scaling.
        transform *= Affine.scale(x_sampling, y_sampling)

    # Most of the time, we'll use the valid data mask.
    # We skip reading it if we're extracting every possible
    # feature (even invalid data features) from a band.
    if not band or (band and not as_mask and not with_nodata):
        if sampling == 1:
            msk = src.read_masks(bidx)
        else:
            msk_shape = shape
            if bidx is None:
                msk = np.zeros(
                    (src.count,) + msk_shape, 'uint8')
            else:
                msk = np.zeros(msk_shape, 'uint8')
            msk = src.read_masks(bidx, msk)

        if bidx is None:
            msk = np.logical_or.reduce(msk).astype('uint8')

        # Possibly overridden below.
        img = msk

    # Read the band data unless the --mask option is given.
    if band:
        if sampling == 1:
            img = src.read(bidx, masked=False)
        else:
            img = np.zeros(
                shape,
                dtype=src.dtypes[src.indexes.index(bidx)])
            img = src.read(bidx, img, masked=False)

    # If as_mask option was given, convert the image
    # to a binary image. This reduces the number of shape
    # categories to 2 and likely reduces the number of
    # shapes.
    if as_mask:
        tmp = np.ones_like(img, 'uint8') * 255
        tmp[img == 0] = 0
        img = tmp
        if not with_nodata:
            msk = tmp

    # Prepare keyword arguments for shapes().
    kwargs = {'transform': transform}
    if not with_nodata:
        kwargs['mask'] = msk

    src_basename = os.path.basename(src.name)

    # Yield GeoJSON features.
    for i, (g, val) in enumerate(
            rasterio.features.shapes(img, **kwargs)):
        if geographic:
            g = warp.transform_geom(
                src.crs, 'EPSG:4326', g,
                antimeridian_cutting=True, precision=precision)
        xs, ys = zip(*coords(g))
        yield {
<<<<<<< HEAD
            "type": "Feature",
            "id": f"{src_basename}:{i}",
            "properties": {"val": val, "filename": src_basename},
            "bbox": [min(xs), min(ys), max(xs), max(ys)],
            "geometry": g,
=======
            'type': 'Feature',
            'id': f"{src_basename}:{i}",
            'properties': {
                'val': val,
                'filename': src_basename
            },
            'bbox': [min(xs), min(ys), max(xs), max(ys)],
            'geometry': g
>>>>>>> afc33d87
        }<|MERGE_RESOLUTION|>--- conflicted
+++ resolved
@@ -724,20 +724,9 @@
                 antimeridian_cutting=True, precision=precision)
         xs, ys = zip(*coords(g))
         yield {
-<<<<<<< HEAD
             "type": "Feature",
             "id": f"{src_basename}:{i}",
             "properties": {"val": val, "filename": src_basename},
             "bbox": [min(xs), min(ys), max(xs), max(ys)],
             "geometry": g,
-=======
-            'type': 'Feature',
-            'id': f"{src_basename}:{i}",
-            'properties': {
-                'val': val,
-                'filename': src_basename
-            },
-            'bbox': [min(xs), min(ys), max(xs), max(ys)],
-            'geometry': g
->>>>>>> afc33d87
         }