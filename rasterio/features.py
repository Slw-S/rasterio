"""Functions for working with features in a raster dataset."""

import json
import time
import warnings

import numpy as np

import rasterio
from rasterio._features import _shapes, _sieve, _rasterize
from rasterio.transform import IDENTITY, guard_transform


def shapes(image, mask=None, connectivity=4, transform=IDENTITY):
    """Yields a (shape, image_value) pair for each feature in the image.
    
    The shapes are GeoJSON-like dicts and the image values are ints.
    
    Features are found using a connected-component labeling algorithm.

    The image must be of unsigned 8-bit integer (rasterio.byte or
    numpy.uint8) data type. If a mask is provided, pixels for which the
    mask is `False` will be excluded from feature generation.
    """
    if np.dtype(image.dtype) != np.dtype(rasterio.ubyte):
        raise ValueError("Image must be dtype uint8/ubyte")

    if mask is not None and np.dtype(mask.dtype) != np.dtype(rasterio.bool_):
        raise ValueError("Mask must be dtype rasterio.bool_")

    if connectivity not in (4, 8):
        raise ValueError("Connectivity Option must be 4 or 8")

    transform = guard_transform(transform)

    with rasterio.drivers():
        for s, v in _shapes(image, mask, connectivity, transform.to_gdal()):
            yield s, v


def sieve(image, size, connectivity=4, output=None):
    """Returns a copy of the image, but with smaller features removed.

    Features smaller than the specified size have their pixel value
    replaced by that of the largest neighboring features.
    
    The image must be of unsigned 8-bit integer (rasterio.byte or
    numpy.uint8) data type.
    """
    if np.dtype(image.dtype) != np.dtype(rasterio.ubyte):
        raise ValueError("Image must be dtype uint8/ubyte")

    if output is not None and (
            np.dtype(output.dtype) != np.dtype(rasterio.ubyte)):
        raise ValueError("Output must be dtype uint8/ubyte")

    with rasterio.drivers():
        return _sieve(image, size, connectivity)


def rasterize(
        shapes, 
        out_shape=None, fill=0, output=None,
        transform=IDENTITY,
        all_touched=False,
        default_value=255):
    """Returns an image array with points, lines, or polygons burned in.

    A different value may be specified for each shape.  The shapes may
    be georeferenced or may have image coordinates. An existing image
    array may be provided, or one may be created. By default, the center
    of image elements determines whether they are updated, but all
    touched elements may be optionally updated.

    :param shapes: an iterator over Fiona style geometry objects (with
    a default value of 255) or an iterator over (geometry, value) pairs.
    Values must be unsigned integer type (uint8).

    :param transform: GDAL style geotransform to be applied to the
    image.

    :param out_shape: shape of created image array
    :param fill: fill value for created image array
    :param output: alternatively, an existing image array

    :param all_touched: if True, will rasterize all pixels touched, 
    otherwise will use GDAL default method.
    :param default_value: value burned in for shapes if not provided as part of shapes.  Must be unsigned integer type (uint8).
    """

<<<<<<< HEAD
    def is_uint8(value):
        return isinstance(value, int) and 0 <= value <= 255

    def is_valid_geometry(geometry):
        return isinstance(geometry, dict) and geometry.get('type', None) in (
            "Point", "LineString", "Polygon", "MultiPoint", "MultiLineString", "MultiPolygon", "GeometryCollection")

    if not hasattr(shapes, "__iter__") or isinstance(shapes, dict):
        raise ValueError("shapes are not valid, must be a tuple, list, or iterable over geometry objects")

    if not is_uint8(default_value):
=======
    if not isinstance(default_value, int) or (
            default_value > 255 or default_value < 0):
>>>>>>> 46228adb
        raise ValueError("default_value %s is not uint8/ubyte" % default_value)

    geoms = []
    for index, entry in enumerate(shapes):
        if isinstance(entry, (tuple, list)):
            geometry, value = entry
            if not is_uint8(value):
                raise ValueError(
                    "Shape number %i, value '%s' is not uint8/ubyte" % (index, value))
        else:
            geometry = entry
            value = default_value
        if not is_valid_geometry(geometry):
            raise ValueError("Shape number %i is not a a valid geometry object" % index)
        geoms.append((geometry, value))
    
    if out_shape is not None:
        out = np.empty(out_shape, dtype=rasterio.ubyte)
        out.fill(fill)
    elif output is not None:
        if np.dtype(output.dtype) != np.dtype(rasterio.ubyte):
            raise ValueError("Output image must be dtype uint8/ubyte")
        out = output
    else:
        raise ValueError("An output image must be provided or specified")
    
    transform = guard_transform(transform)

    with rasterio.drivers():
        _rasterize(geoms, out, transform.to_gdal(), all_touched)
    
    return out
<|MERGE_RESOLUTION|>--- conflicted
+++ resolved
@@ -88,37 +88,21 @@
     :param default_value: value burned in for shapes if not provided as part of shapes.  Must be unsigned integer type (uint8).
     """
 
-<<<<<<< HEAD
-    def is_uint8(value):
-        return isinstance(value, int) and 0 <= value <= 255
-
-    def is_valid_geometry(geometry):
-        return isinstance(geometry, dict) and geometry.get('type', None) in (
-            "Point", "LineString", "Polygon", "MultiPoint", "MultiLineString", "MultiPolygon", "GeometryCollection")
-
-    if not hasattr(shapes, "__iter__") or isinstance(shapes, dict):
-        raise ValueError("shapes are not valid, must be a tuple, list, or iterable over geometry objects")
-
-    if not is_uint8(default_value):
-=======
     if not isinstance(default_value, int) or (
             default_value > 255 or default_value < 0):
->>>>>>> 46228adb
         raise ValueError("default_value %s is not uint8/ubyte" % default_value)
 
     geoms = []
     for index, entry in enumerate(shapes):
         if isinstance(entry, (tuple, list)):
             geometry, value = entry
-            if not is_uint8(value):
+            if not isinstance(value, int) or value > 255 or value < 0:
                 raise ValueError(
-                    "Shape number %i, value '%s' is not uint8/ubyte" % (index, value))
+                    "Shape number %i, value '%s' is not uint8/ubyte" % (
+                        index, value))
+            geoms.append((geometry, value))
         else:
-            geometry = entry
-            value = default_value
-        if not is_valid_geometry(geometry):
-            raise ValueError("Shape number %i is not a a valid geometry object" % index)
-        geoms.append((geometry, value))
+            geoms.append((entry, default_value))
     
     if out_shape is not None:
         out = np.empty(out_shape, dtype=rasterio.ubyte)
