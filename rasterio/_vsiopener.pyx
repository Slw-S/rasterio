# cython: language_level=3, boundscheck=False
# distutils: language = c++
"""Bridge between Python file openers and GDAL VSI.

Based on _filepath.pyx.
"""

include "gdal.pxi"

import contextlib
from contextvars import ContextVar
import logging
from uuid import uuid4

from libc.string cimport memcpy
cimport numpy as np
<<<<<<< HEAD
=======

from rasterio.errors import OpenerRegistrationError
>>>>>>> 163fa832

log = logging.getLogger(__name__)

gdal33_version_checked = False
gdal33_version_met = False


# NOTE: This has to be defined outside of gdal.pxi or other C extensions will
# try to compile C++ only code included in this header.
cdef extern from "cpl_vsi_virtual.h":
    cdef cppclass VSIFileManager:
        @staticmethod
        void* GetHandler(const char*)


# Prefix for all in-memory paths used by GDAL's VSI system
# Except for errors and log messages this shouldn't really be seen by the user
cdef str PREFIX = "/vsipyopener/"
cdef bytes PREFIX_BYTES = PREFIX.encode("utf-8")

# This is global state for the Python filesystem plugin. It currently only
# contains path -> PyOpenerBase (or subclass) instances. This is used by
# the plugin to determine what "files" exist on "disk".
# Currently the only way to "create" a file in the filesystem is to add
# an entry to this dictionary. GDAL will then Open the path later.
_OPENER_REGISTRY = ContextVar("opener_registery")
_OPENER_REGISTRY.set({})
_OPEN_FILE_EXIT_STACKS = ContextVar("open_file_exit_stacks")
_OPEN_FILE_EXIT_STACKS.set({})


cdef int install_pyopener_plugin(VSIFilesystemPluginCallbacksStruct *callbacks_struct):
    """Install handlers for python file openers if it isn't already installed."""
    cdef char **registered_prefixes = VSIGetFileSystemsPrefixes()
    cdef int prefix_index = CSLFindString(registered_prefixes, PREFIX_BYTES)
    CSLDestroy(registered_prefixes)

    if prefix_index < 0:
        log.debug("Installing Python opener handler plugin...")
        callbacks_struct = VSIAllocFilesystemPluginCallbacksStruct()
        callbacks_struct.open = <VSIFilesystemPluginOpenCallback>pyopener_open
        callbacks_struct.tell = <VSIFilesystemPluginTellCallback>pyopener_tell
        callbacks_struct.seek = <VSIFilesystemPluginSeekCallback>pyopener_seek
        callbacks_struct.read = <VSIFilesystemPluginReadCallback>pyopener_read
        callbacks_struct.write = <VSIFilesystemPluginWriteCallback>pyopener_write
        callbacks_struct.close = <VSIFilesystemPluginCloseCallback>pyopener_close
        callbacks_struct.pUserData = <void*>_OPENER_REGISTRY
        retval = VSIInstallPluginHandler(PREFIX_BYTES, callbacks_struct)
        VSIFreeFilesystemPluginCallbacksStruct(callbacks_struct)
        return retval
    else:
        return 0


cdef void uninstall_pyopener_plugin(VSIFilesystemPluginCallbacksStruct *callbacks_struct):
    if callbacks_struct is not NULL:
        callbacks_struct.pUserData = NULL
        VSIFreeFilesystemPluginCallbacksStruct(callbacks_struct)
    callbacks_struct = NULL


cdef void* pyopener_open(void *pUserData, const char *pszFilename, const char *pszAccess) except NULL with gil:
    """Access files in the virtual filesystem.

    This function is mandatory in the GDAL Filesystem Plugin API.
    GDAL may call this function multiple times per filename and each
    result must be seperately seekable.
    """
    if pUserData is NULL:
        CPLError(CE_Failure, <CPLErrorNum>1, <const char *>"%s", <const char *>"Python opener is not initialized.")
        return NULL

    cdef object var = <object>pUserData
    cdef dict registry = var.get()
    urlpath = pszFilename.decode("utf-8")
    mode = pszAccess.decode("utf-8")
    log.debug("Looking up opener: registry=%r, urlpath=%r, mode=%r", registry, urlpath, mode)
    # Note: the opener is added to the registry in rasterio.open().

    try:
        file_opener = registry[(urlpath, mode[0])]
    except KeyError as err:
        # GDAL is eager to discover auxiliary files and this error will
        # occur often. The Python opener plugin does not support
        # auxiliary files.
        log.debug("Opener not found in registry: registry=%r, urlpath=%r, mode=%r", registry, urlpath, mode)
        return NULL

    cdef object file_obj

    try:
        file_obj = file_opener(urlpath, mode)
    except ValueError as err:
<<<<<<< HEAD
        file_obj = file_opener(filename, mode.rstrip("b"))
    except Exception:
        log.info("Failed to open file, likely because it doesn't exist.")
=======
        # ZipFile.open doesn't accept binary modes like "rb" and will
        # raise ValueError if given one. We strip the mode in this case.
        file_obj = file_opener(urlpath, mode.rstrip("b"))
    except Exception as err:
        errmsg = f"Opener failed to open file with arguments ({repr(urlpath)}, {repr(mode)}): {repr(err)}"
        errmsg_b = errmsg.encode("utf-8")
        # 4 is CPLE_OpenFailedError.
        CPLError(CE_Failure, <CPLErrorNum>4, <const char *>"%s", <const char *>errmsg_b)
>>>>>>> 163fa832
        return NULL

    log.debug("Opened file object: file_obj=%r, mode=%r", file_obj, mode)

    # Before we return, we attempt to enter the file object's context
    # and store an exit callback stack for it.
    stack = contextlib.ExitStack()

    try:
        file_obj = stack.enter_context(file_obj)
    except (AttributeError, TypeError):
        log.debug("File object is not a context manager: file_obj=%r", file_obj)

    exit_stacks = _OPEN_FILE_EXIT_STACKS.get()
    exit_stacks[file_obj] = stack
    _OPEN_FILE_EXIT_STACKS.set(exit_stacks)
    return <void *>file_obj


cdef vsi_l_offset pyopener_tell(void *pFile) except -1 with gil:
    cdef object file_obj = <object>pFile
    return <vsi_l_offset>file_obj.tell()


cdef int pyopener_seek(void *pFile, vsi_l_offset nOffset, int nWhence) except -1 with gil:
    cdef object file_obj = <object>pFile
    # TODO: Add "seekable" check?
    file_obj.seek(nOffset, nWhence)
    return 0


cdef size_t pyopener_read(void *pFile, void *pBuffer, size_t nSize, size_t nCount) except -1 with gil:
    cdef object file_obj = <object>pFile
    cdef bytes python_data = file_obj.read(nSize * nCount)
    cdef int num_bytes = len(python_data)
    # NOTE: We have to cast to char* first, otherwise Cython doesn't do the conversion properly
    memcpy(pBuffer, <void*><char*>python_data, num_bytes)
    return <size_t>(num_bytes / nSize)


cdef size_t pyopener_write(void *pFile, void *pBuffer, size_t nSize, size_t nCount) except -1 with gil:
    cdef object file_obj = <object>pFile
    buffer_len = nSize * nCount
    cdef np.uint8_t [:] buff_view = <np.uint8_t[:buffer_len]>pBuffer
    log.debug("Writing data: buff_view=%r", buff_view)
    return <size_t>file_obj.write(buff_view)


cdef int pyopener_close(void *pFile) except -1 with gil:
    cdef object file_obj = <object>pFile
    log.debug("Closing: file_obj=%r", file_obj)
    exit_stacks = _OPEN_FILE_EXIT_STACKS.get()
    stack = exit_stacks.pop(file_obj)
    stack.close()
    _OPEN_FILE_EXIT_STACKS.set(exit_stacks)
    return 0


@contextlib.contextmanager
def _opener_registration(urlpath, mode, opener):
    registry = _OPENER_REGISTRY.get()
    if (urlpath, mode) in registry:
        if registry[(urlpath, mode)] != opener:
            raise OpenerRegistrationError(f"Opener already registered for urlpath and mode")
        else:
            try:
                yield f"{PREFIX}{urlpath}"
            finally:
                registry = _OPENER_REGISTRY.get()
                _ = registry.pop((urlpath, mode), None)
                _OPENER_REGISTRY.set(registry)
    else:
        registry[(urlpath, mode)] = opener
        _OPENER_REGISTRY.set(registry)
        try:
            yield f"{PREFIX}{urlpath}"
        finally:
            registry = _OPENER_REGISTRY.get()
            _ = registry.pop((urlpath, mode), None)
            _OPENER_REGISTRY.set(registry)<|MERGE_RESOLUTION|>--- conflicted
+++ resolved
@@ -14,11 +14,8 @@
 
 from libc.string cimport memcpy
 cimport numpy as np
-<<<<<<< HEAD
-=======
 
 from rasterio.errors import OpenerRegistrationError
->>>>>>> 163fa832
 
 log = logging.getLogger(__name__)
 
@@ -112,11 +109,6 @@
     try:
         file_obj = file_opener(urlpath, mode)
     except ValueError as err:
-<<<<<<< HEAD
-        file_obj = file_opener(filename, mode.rstrip("b"))
-    except Exception:
-        log.info("Failed to open file, likely because it doesn't exist.")
-=======
         # ZipFile.open doesn't accept binary modes like "rb" and will
         # raise ValueError if given one. We strip the mode in this case.
         file_obj = file_opener(urlpath, mode.rstrip("b"))
@@ -125,7 +117,6 @@
         errmsg_b = errmsg.encode("utf-8")
         # 4 is CPLE_OpenFailedError.
         CPLError(CE_Failure, <CPLErrorNum>4, <const char *>"%s", <const char *>errmsg_b)
->>>>>>> 163fa832
         return NULL
 
     log.debug("Opened file object: file_obj=%r, mode=%r", file_obj, mode)
