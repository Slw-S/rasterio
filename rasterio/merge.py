"""Copy valid pixels from input files to an output file."""

from contextlib import contextmanager
import logging
import math
from pathlib import Path
import warnings

import numpy as np

import rasterio
from rasterio.enums import Resampling
from rasterio import windows
from rasterio.transform import Affine


logger = logging.getLogger(__name__)


def copy_first(old_data, new_data, old_nodata, new_nodata, **kwargs):
    mask = np.empty_like(old_data, dtype='bool')
    np.logical_not(new_nodata, out=mask)
    np.logical_and(old_nodata, mask, out=mask)
    np.copyto(old_data, new_data, where=mask)


def copy_last(old_data, new_data, old_nodata, new_nodata, **kwargs):
    mask = np.empty_like(old_data, dtype='bool')
    np.logical_not(new_nodata, out=mask)
    np.copyto(old_data, new_data, where=mask)


def copy_min(old_data, new_data, old_nodata, new_nodata, **kwargs):
    mask = np.empty_like(old_data, dtype='bool')
    np.logical_or(old_nodata, new_nodata, out=mask)
    np.logical_not(mask, out=mask)

    np.minimum(old_data, new_data, out=old_data, where=mask)

    np.logical_not(new_nodata, out=mask)
    np.logical_and(old_data, mask, out=mask)
    np.copyto(old_data, new_data, where=mask)


def copy_max(old_data, new_data, old_nodata, new_nodata, **kwargs):
    mask = np.empty_like(old_data, dtype='bool')
    np.logical_or(old_nodata, new_nodata, out=mask)
    np.logical_not(mask, out=mask)

    np.maximum(old_data, new_data, out=old_data, where=mask)

    np.logical_not(new_nodata, out=mask)
    np.logical_and(old_data, mask, out=mask)
    np.copyto(old_data, new_data, where=mask)


MERGE_METHODS = {
    'first': copy_first,
    'last': copy_last,
    'min': copy_min,
    'max': copy_max
}


def merge(
    datasets,
    bounds=None,
    res=None,
    nodata=None,
    dtype=None,
    precision=10,
    indexes=None,
    output_count=None,
    resampling=Resampling.nearest,
    method="first",
    dst_path=None,
    dst_kwds=None,
):
    """Copy valid pixels from input files to an output file.

    All files must have the same number of bands, data type, and
    coordinate reference system.

    Input files are merged in their listed order using the reverse
    painter's algorithm (default) or another method. If the output file exists,
    its values will be overwritten by input values.

    Geospatial bounds and resolution of a new output file in the
    units of the input file coordinate reference system may be provided
    and are otherwise taken from the first input file.

    Parameters
    ----------
    datasets : list of dataset objects opened in 'r' mode, filenames or pathlib.Path objects
        source datasets to be merged.
    bounds: tuple, optional
        Bounds of the output image (left, bottom, right, top).
        If not set, bounds are determined from bounds of input rasters.
    res: tuple, optional
        Output resolution in units of coordinate reference system. If not set,
        the resolution of the first raster is used. If a single value is passed,
        output pixels will be square.
    nodata: float, optional
        nodata value to use in output file. If not set, uses the nodata value
        in the first input raster.
    dtype: numpy dtype or string
        dtype to use in outputfile. If not set, uses the dtype value in the
        first input raster.
    precision: float, optional
        Number of decimal points of precision when computing inverse transform.
    indexes : list of ints or a single int, optional
        bands to read and merge
    output_count: int, optional
        If using callable it may be useful to have additional bands in the output
        in addition to the indexes specified for read
    resampling : Resampling, optional
        Resampling algorithm used when reading input files.
        Default: `Resampling.nearest`.
    method : str or callable
        pre-defined method:
            first: reverse painting
            last: paint valid new on top of existing
            min: pixel-wise min of existing and new
            max: pixel-wise max of existing and new
        or custom callable with signature:

        def function(old_data, new_data, old_nodata, new_nodata, index=None, roff=None, coff=None):

            Parameters
            ----------
            old_data : array_like
                array to update with new_data
            new_data : array_like
                data to merge
                same shape as old_data
            old_nodata, new_data : array_like
                boolean masks where old/new data is nodata
                same shape as old_data
            index: int
                index of the current dataset within the merged dataset collection
            roff: int
                row offset in base array
            coff: int
                column offset in base array

    dst_path : str or Pathlike, optional
        Path of output dataset
    dst_kwds : dict, optional
        Dictionary of creation options and other paramters that will be
        overlaid on the profile of the output dataset.

    Returns
    -------
    tuple

        Two elements:

            dest: numpy ndarray
                Contents of all input rasters in single array

            out_transform: affine.Affine()
                Information for mapping pixel coordinates in `dest` to another
                coordinate system

    """
    if method in MERGE_METHODS:
        copyto = MERGE_METHODS[method]
    elif callable(method):
        copyto = method
    else:
        raise ValueError('Unknown method {0}, must be one of {1} or callable'
                         .format(method, list(MERGE_METHODS.keys())))

    # Create a dataset_opener object to use in several places in this function.
    if isinstance(datasets[0], str) or isinstance(datasets[0], Path):
        dataset_opener = rasterio.open
    else:

        @contextmanager
        def nullcontext(obj):
            try:
                yield obj
            finally:
                pass

        dataset_opener = nullcontext

    with dataset_opener(datasets[0]) as first:
        first_profile = first.profile
        first_res = first.res
        nodataval = first.nodatavals[0]
        dt = first.dtypes[0]

        if indexes is None:
            src_count = first.count
        elif isinstance(indexes, int):
            src_count = indexes
        else:
            src_count = len(indexes)

        try:
            first_colormap = first.colormap(1)
        except ValueError:
            first_colormap = None

    if not output_count:
        output_count = src_count

    # Extent from option or extent of all inputs
    if bounds:
        dst_w, dst_s, dst_e, dst_n = bounds
    else:
        # scan input files
        xs = []
        ys = []
        for dataset in datasets:
            with dataset_opener(dataset) as src:
                left, bottom, right, top = src.bounds
            xs.extend([left, right])
            ys.extend([bottom, top])
        dst_w, dst_s, dst_e, dst_n = min(xs), min(ys), max(xs), max(ys)

    logger.debug("Output bounds: %r", (dst_w, dst_s, dst_e, dst_n))
    output_transform = Affine.translation(dst_w, dst_n)
    logger.debug("Output transform, before scaling: %r", output_transform)

    # Resolution/pixel size
    if not res:
        res = first_res
    elif not np.iterable(res):
        res = (res, res)
    elif len(res) == 1:
        res = (res[0], res[0])
    output_transform *= Affine.scale(res[0], -res[1])
    logger.debug("Output transform, after scaling: %r", output_transform)

    # Compute output array shape. We guarantee it will cover the output
    # bounds completely
    output_width = int(math.ceil((dst_e - dst_w) / res[0]))
    output_height = int(math.ceil((dst_n - dst_s) / res[1]))

    # Adjust bounds to fit
    dst_e, dst_s = output_transform * (output_width, output_height)
    logger.debug("Output width: %d, height: %d", output_width, output_height)
    logger.debug("Adjusted bounds: %r", (dst_w, dst_s, dst_e, dst_n))

    if dtype is not None:
        dt = dtype
        logger.debug("Set dtype: %s", dt)

    out_profile = first_profile
    out_profile.update(**(dst_kwds or {}))

    out_profile["transform"] = output_transform
    out_profile["height"] = output_height
    out_profile["width"] = output_width
    out_profile["count"] = output_count
    if nodata is not None:
        out_profile["nodata"] = nodata

    # create destination array
    dest = np.zeros((output_count, output_height, output_width), dtype=dt)

    if nodata is not None:
        nodataval = nodata
        logger.debug("Set nodataval: %r", nodataval)

    if nodataval is not None:
        # Only fill if the nodataval is within dtype's range
        inrange = False
        if np.issubdtype(dt, np.integer):
            info = np.iinfo(dt)
            inrange = (info.min <= nodataval <= info.max)
<<<<<<< HEAD
        elif np.issubdtype(dt, np.floating):
            info = np.finfo(dt)
            if np.isnan(nodataval):
=======
        elif np.dtype(dtype).kind == 'f':
            info = np.finfo(dtype)
            if math.isnan(nodataval):
>>>>>>> f407e9ad
                inrange = True
            else:
                inrange = (info.min <= nodataval <= info.max)
        if inrange:
            dest.fill(nodataval)
        else:
            warnings.warn(
                "Input file's nodata value, %s, is beyond the valid "
                "range of its data type, %s. Consider overriding it "
                "using the --nodata option for better results." % (
                    nodataval, dt))
    else:
        nodataval = 0

    for idx, dataset in enumerate(datasets):
        with dataset_opener(dataset) as src:
            # Real World (tm) use of boundless reads.
            # This approach uses the maximum amount of memory to solve the
            # problem. Making it more efficient is a TODO.

            # 1. Compute spatial intersection of destination and source
            src_w, src_s, src_e, src_n = src.bounds

            int_w = src_w if src_w > dst_w else dst_w
            int_s = src_s if src_s > dst_s else dst_s
            int_e = src_e if src_e < dst_e else dst_e
            int_n = src_n if src_n < dst_n else dst_n

            # 2. Compute the source window
            src_window = windows.from_bounds(
                int_w, int_s, int_e, int_n, src.transform, precision=precision
            )
            logger.debug("Src %s window: %r", src.name, src_window)

            src_window = src_window.round_shape()

            # 3. Compute the destination window
            dst_window = windows.from_bounds(
                int_w, int_s, int_e, int_n, output_transform, precision=precision
            )

            # 4. Read data in source window into temp
            trows, tcols = (int(round(dst_window.height)), int(round(dst_window.width)))
            temp_shape = (src_count, trows, tcols)
            temp = src.read(
                out_shape=temp_shape,
                window=src_window,
                boundless=False,
                masked=True,
                indexes=indexes,
                resampling=resampling,
            )

        # 5. Copy elements of temp into dest
        roff, coff = (
            int(round(dst_window.row_off)), int(round(dst_window.col_off)))

        region = dest[:, roff:roff + trows, coff:coff + tcols]

        if math.isnan(nodataval):
            region_nodata = np.isnan(region)
        else:
            region_nodata = region == nodataval
        temp_nodata = np.ma.getmaskarray(temp)

        copyto(region, temp, region_nodata, temp_nodata,
               index=idx, roff=roff, coff=coff)

    if dst_path is None:
        return dest, output_transform

    else:
        with rasterio.open(dst_path, "w", **out_profile) as dst:
            dst.write(dest)
            if first_colormap:
                dst.write_colormap(1, first_colormap)<|MERGE_RESOLUTION|>--- conflicted
+++ resolved
@@ -271,15 +271,9 @@
         if np.issubdtype(dt, np.integer):
             info = np.iinfo(dt)
             inrange = (info.min <= nodataval <= info.max)
-<<<<<<< HEAD
         elif np.issubdtype(dt, np.floating):
             info = np.finfo(dt)
-            if np.isnan(nodataval):
-=======
-        elif np.dtype(dtype).kind == 'f':
-            info = np.finfo(dtype)
             if math.isnan(nodataval):
->>>>>>> f407e9ad
                 inrange = True
             else:
                 inrange = (info.min <= nodataval <= info.max)
