<<<<<<< HEAD
import logging
=======
"""Tests of the transform module."""

from array import array
>>>>>>> 8ed1845b

from affine import Affine
import pytest

import numpy

import rasterio
from rasterio import transform
from rasterio.env import GDALVersion
<<<<<<< HEAD
from rasterio.transform import (
    get_transformer,
    xy, 
    rowcol,
    AffineTransformer,
    GCPTransformer,
    RPCTransformer
)
=======
from rasterio.errors import TransformError
from rasterio.transform import xy, rowcol
>>>>>>> 8ed1845b
from rasterio.windows import Window
from rasterio.control import GroundControlPoint


gdal_version = GDALVersion.runtime()

def gcps():
    return [
        GroundControlPoint(row=11521.5, col=0.5, x=-123.6185142817931, y=48.99561141948625, z=89.13533782958984, id='217', info=''), 
        GroundControlPoint(row=11521.5, col=7448.5, x=-122.8802747777599, y=48.91210259315549, z=89.13533782958984, id='234', info=''), 
        GroundControlPoint(row=0.5, col=0.5, x=-123.4809665720148, y=49.52809729106944, z=89.13533782958984, id='1', info=''), 
        GroundControlPoint(row=0.5, col=7448.5, x=-122.7345733674704, y=49.44455878004666, z=89.13533782958984, id='18', info='')
    ]


def rpcs():
    with rasterio.open('tests/data/RGB.byte.rpc.vrt') as src:
        return src.rpcs

def test_window_transform():
    with rasterio.open('tests/data/RGB.byte.tif') as src:
        assert src.window_transform(((0, None), (0, None))) == src.transform
        assert src.window_transform(((None, None), (None, None))) == src.transform
        assert src.window_transform(
            ((1, None), (1, None))).c == src.bounds.left + src.res[0]
        assert src.window_transform(
            ((1, None), (1, None))).f == src.bounds.top - src.res[1]
        assert src.window_transform(
            ((-1, None), (-1, None))).c == src.bounds.left - src.res[0]
        assert src.window_transform(
            ((-1, None), (-1, None))).f == src.bounds.top + src.res[1]


def test_from_origin():
    with rasterio.open('tests/data/RGB.byte.tif') as src:
        w, n = src.xy(0, 0, offset='ul')
        xs, ys = src.res
        tr = transform.from_origin(w, n, xs, ys)
        assert [round(v, 7) for v in tr] == [round(v, 7) for v in src.transform]


def test_from_bounds():
    with rasterio.open('tests/data/RGB.byte.tif') as src:
        w, s, e, n = src.bounds
        tr = transform.from_bounds(w, s, e, n, src.width, src.height)
        assert [round(v, 7) for v in tr] == [round(v, 7) for v in src.transform]


def test_array_bounds():
    with rasterio.open('tests/data/RGB.byte.tif') as src:
        w, s, e, n = src.bounds
        height = src.height
        width = src.width
        tr = transform.from_bounds(w, s, e, n, src.width, src.height)
    assert (w, s, e, n) == transform.array_bounds(height, width, tr)


def test_window_bounds():
    with rasterio.open('tests/data/RGB.byte.tif') as src:

        rows = src.height
        cols = src.width

        # Test window for entire DS and each window in the DS
        assert src.window_bounds(((0, rows), (0, cols))) == src.bounds
        for _, window in src.block_windows():
            ds_x_min, ds_y_min, ds_x_max, ds_y_max = src.bounds
            w_x_min, w_y_min, w_x_max, w_y_max = src.window_bounds(window)
            assert ds_x_min <= w_x_min <= w_x_max <= ds_x_max
            assert ds_y_min <= w_y_min <= w_y_max <= ds_y_max


def test_affine_roundtrip(tmpdir):
    output = str(tmpdir.join('test.tif'))
    out_affine = Affine(2, 0, 0, 0, -2, 0)

    with rasterio.open(
        output, 'w',
        driver='GTiff',
        count=1,
        dtype=rasterio.uint8,
        width=1,
        height=1,
        transform=out_affine
    ) as out:
        assert out.transform == out_affine

    with rasterio.open(output) as out:
        assert out.transform == out_affine


@pytest.mark.skipif(
    gdal_version.at_least('2.3'),
    reason="Test only applicable to GDAL < 2.3")
def test_affine_identity(tmpdir):
    """
    Setting a transform with absolute values equivalent to Affine.identity()
    should result in a warning (not captured here) and read with
    affine that matches Affine.identity().
    """

    output = str(tmpdir.join('test.tif'))
    out_affine = Affine(1, 0, 0, 0, -1, 0)

    with rasterio.open(
        output, 'w',
        driver='GTiff',
        count=1,
        dtype=rasterio.uint8,
        width=1,
        height=1,
        transform=out_affine
    ) as out:
        assert out.transform == out_affine

    with rasterio.open(output) as out:
        assert out.transform == Affine.identity()


def test_from_bounds_two():
    width = 80
    height = 80
    left = -120
    top = 70
    right = -80.5
    bottom = 30.5
    tr = transform.from_bounds(left, bottom, right, top, width, height)
    # pixelwidth, rotation, ULX, rotation, pixelheight, ULY
    expected = Affine(0.49375, 0.0, -120.0, 0.0, -0.49375, 70.0)
    assert [round(v, 7) for v in tr] == [round(v, 7) for v in expected]

    # Round right and bottom
    right = -80
    bottom = 30
    tr = transform.from_bounds(left, bottom, right, top, width, height)
    # pixelwidth, rotation, ULX, rotation, pixelheight, ULY
    expected = Affine(0.5, 0.0, -120.0, 0.0, -0.5, 70.0)
    assert [round(v, 7) for v in tr] == [round(v, 7) for v in expected]


@pytest.mark.parametrize("aff", [Affine.identity()])
@pytest.mark.parametrize(
    "offset, exp_xy",
    [
        ("ur", (1.0, 0.0)),
        ("lr", (1.0, 1.0)),
        ("ll", (0.0, 1.0)),
        ("ul", (0.0, 0.0)),
        ("center", (0.5, 0.5)),
    ],
)
def test_xy_offset(offset, exp_xy, aff):
    """Check offset keyword arg."""
    assert xy(aff, 0, 0, offset=offset) == exp_xy

@pytest.mark.parametrize(
    'dataset,transform_attr,coords,expected',
    [
        (
            'tests/data/RGB.byte.gcp.vrt',
            'gcps',
            [(0, 718), (0, 0), (791, 0), (791, 718), (0, 718)],
            [(-123.40736757459366, 49.52003804469494), (-123.478928146875, 49.5280898698975), (-123.4886516975216, 49.491531881517595), (-123.41709112524026, 49.48348005631504), (-123.40736757459366, 49.52003804469494)]
        ),
        (
            'tests/data/RGB.byte.rpc.vrt',
            'rpcs',
            [(0, 718), (0, 0), (791, 0), (791, 718), (0, 718)],
            [(-123.40939935400114, 49.52030956245316), (-123.47959047080701, 49.52794990575094), (-123.48908104001859, 49.49139437049529), (-123.41894318723928, 49.48375395209516), (-123.40939935400114, 49.52030956245316)]
        )
    ]
)
def test_xy_gcps_rpcs(dataset, transform_attr, coords, expected):
    with rasterio.open(dataset, 'r') as src:
        transform = getattr(src, transform_attr)
        if transform_attr == 'gcps':
            transform = transform[0]
        for coord, truth in zip(coords, expected):
            assert xy(transform, *coord) == pytest.approx(truth)
        # check offset behaviour
        assert xy(transform, 0, 0, offset='lr') == \
               xy(transform, 0, 1, offset='ll') == \
               xy(transform, 1, 1, offset='ul') == \
               xy(transform, 1, 0, offset='ur')


def test_bogus_offset():
<<<<<<< HEAD
    with pytest.raises(ValueError):
        xy(Affine.identity(), 1, 0, offset='bogus')
=======
    """Raise on invalid offset."""
    with pytest.raises(TransformError):
        xy(None, 1, 0, offset='bogus')
>>>>>>> 8ed1845b


@pytest.mark.parametrize("aff", [Affine.identity()])
@pytest.mark.parametrize(
    "rows, cols, exp_xy",
    [
        (0, 0, (0.5, 0.5)),
        (0.0, 0.0, (0.5, 0.5)),
        (numpy.int32(0), numpy.int32(0), (0.5, 0.5)),
        (numpy.float32(0), numpy.float32(0), (0.5, 0.5)),
        ([0], [0], ([0.5], [0.5])),
        (array("d", [0.0]), array("d", [0.0]), ([0.5], [0.5])),
        ([numpy.int32(0)], [numpy.int32(0)], ([0.5], [0.5])),
        (numpy.array([0.0]), numpy.array([0.0]), ([0.5], [0.5])),
    ],
)
def test_xy_input(rows, cols, exp_xy, aff):
    """Handle single and iterable inputs of different numerical types."""
    assert xy(aff, rows, cols) == exp_xy


@pytest.mark.parametrize("aff", [Affine.identity()])
@pytest.mark.parametrize("rows, cols", [(0, [0]), ("0", "0")])
def test_invalid_xy_input(rows, cols, aff):
    """Raise on invalid input."""
    with pytest.raises(TransformError):
        xy(aff, rows, cols)


def test_guard_transform_gdal_TypeError(path_rgb_byte_tif):
    """As part of the 1.0 migration, guard_transform() should raise a TypeError
    if a GDAL geotransform is encountered"""

    with rasterio.open(path_rgb_byte_tif) as src:
        aff = src.transform

    with pytest.raises(TypeError):
        transform.guard_transform(aff.to_gdal())


def test_tastes_like_gdal_identity():
    aff = Affine.identity()
    assert not transform.tastes_like_gdal(aff)
    assert transform.tastes_like_gdal(aff.to_gdal())


def test_rowcol():
    with rasterio.open("tests/data/RGB.byte.tif", 'r') as src:
        aff = src.transform
        left, bottom, right, top = src.bounds
        assert rowcol(aff, left, top) == (0, 0)
        assert rowcol(aff, right, top) == (0, src.width)
        assert rowcol(aff, right, bottom) == (src.height, src.width)
        assert rowcol(aff, left, bottom) == (src.height, 0)
        assert rowcol(aff, 101985.0, 2826915.0) == (0, 0)


@pytest.mark.parametrize(
    "xs, ys, exp_rowcol",
    [
        ([101985.0 + 400.0], [2826915.0], ([0], [1])),
        (array("d", [101985.0 + 400.0]), array("d", [2826915.0]), ([0], [1])),
        (numpy.array([101985.0 + 400.0]), numpy.array([2826915.0]), ([0], [1])),
    ],
)
def test_rowcol_input(xs, ys, exp_rowcol):
    """Handle single and iterable inputs of different numerical types."""
    with rasterio.open("tests/data/RGB.byte.tif", "r") as src:
        aff = src.transform

    assert rowcol(aff, xs, ys) == exp_rowcol


@pytest.mark.parametrize(
    'dataset,transform_attr,coords,expected',
    [
        (
            'tests/data/RGB.byte.gcp.vrt',
            'gcps',
            [(-123.40736757459366, 49.52003804469494), (-123.478928146875, 49.5280898698975), (-123.4886516975216, 49.491531881517595), (-123.41709112524026, 49.48348005631504), (-123.40736757459366, 49.52003804469494)], 
            [(0, 718), (0, 0), (791, 0), (791, 718), (0, 718)]
        ),
        (
            'tests/data/RGB.byte.rpc.vrt',
            'rpcs',
            [(-123.40939935400114, 49.52030956245316), (-123.47959047080701, 49.52794990575094), (-123.48908104001859, 49.49139437049529), (-123.41894318723928, 49.48375395209516), (-123.40939935400114, 49.52030956245316)],
            [(0, 718), (0, 0), (791, 0), (791, 718), (0, 718)]
        )
    ]
)
def test_rowcol_gcps_rpcs(dataset, transform_attr, coords, expected):
    with rasterio.open(dataset, 'r') as src:
        transform = getattr(src, transform_attr)
        if transform_attr == 'gcps':
            transform = transform[0]
        for coord, truth in zip(coords, expected):
            assert rowcol(transform, *coord) == truth


@pytest.mark.parametrize(
    'transform',
    [
        Affine.identity(),
        gcps(),
        rpcs()
    ]
)
def test_xy_rowcol_inverse(transform):
    # TODO this is an ideal candiate for
    # property-based testing with hypothesis
    rows_cols = ([0, 0, 10, 10],
                 [0, 10, 0, 10])
    assert rows_cols == rowcol(transform, *xy(transform, *rows_cols))


@pytest.mark.parametrize("aff", [Affine.identity()])
@pytest.mark.parametrize("xs, ys", [(0, [0]), ("0", "0")])
def test_invalid_rowcol_input(xs, ys, aff):
    """Raise on invalid input."""
    with pytest.raises(TransformError):
        rowcol(aff, xs, ys)


def test_from_gcps():
    with rasterio.open("tests/data/white-gemini-iv.vrt", 'r') as src:
        aff = transform.from_gcps(src.gcps[0])
        assert not aff == src.transform
        assert len(aff) == 9
        assert not transform.tastes_like_gdal(aff)

@pytest.mark.parametrize(
    'transformer_cls,transform', 
    [
        (GCPTransformer,gcps()), 
        (RPCTransformer,rpcs())
    ]
)
def test_transformer_open_closed(transformer_cls, transform):
    # open or closed does not matter for pure Python AffineTransformer
    with transformer_cls(transform) as transformer:
        assert not transformer.closed 
    assert transformer.closed
    with pytest.raises(ValueError):
        transformer.xy(0, 0)

@pytest.mark.parametrize(
    'coords,expected',
    [
        ((0,0), (0,0)),
        (([0],[0]), (0,0)),
        (([0,1],[0,1]), ([0,1],[0,1]))
    ]
)
def test_ensure_arr_input(coords, expected):
    transformer = transform.AffineTransformer(Affine.identity())
    assert transformer.xy(*coords, offset='ul') == expected

def test_ensure_arr_input_same_shape():
    transformer = transform.AffineTransformer(Affine.identity())
    with pytest.raises(ValueError):
        transformer.xy([0], [0, 1])

@pytest.mark.parametrize(
    'transformer_cls,transform',
    [
        (AffineTransformer, Affine.identity()),
        (GCPTransformer, gcps()),
        (RPCTransformer, rpcs())
    ]
)
def test_get_transformer(transformer_cls, transform):
    assert isinstance(get_transformer(transform)(), transformer_cls)


def test_rpctransformer_options(caplog):
    with caplog.at_level(logging.DEBUG):
        with RPCTransformer(rpcs(), rpc_max_iterations=1, dummy_option='yes') as transformer:
            assert "RPC_MAX_ITERATIONS" in caplog.text
            assert "DUMMY_OPTION" in caplog.text

@pytest.mark.parametrize(
    'dataset,transform_method,expected',
    [
        ('tests/data/RGB.byte.tif', rasterio.enums.TransformMethod.affine, (102135.01896333754,  2826764.979108635)),
        ('tests/data/RGB.byte.gcp.vrt', rasterio.enums.TransformMethod.gcps, (-123.478928146875, 49.5280898698975)),
        ('tests/data/RGB.byte.rpc.vrt', rasterio.enums.TransformMethod.rpcs, (-123.47959047080701, 49.52794990575094))
    ]
)
def test_dataset_mixins(dataset, transform_method, expected):
    with rasterio.open(dataset) as src:
        assert src.xy(0, 0, transform_method=transform_method) == pytest.approx(expected)
        assert src.index(*expected, transform_method=transform_method) == (0, 0)<|MERGE_RESOLUTION|>--- conflicted
+++ resolved
@@ -1,10 +1,7 @@
-<<<<<<< HEAD
+"""Tests of the transform module."""
+
+from array import array
 import logging
-=======
-"""Tests of the transform module."""
-
-from array import array
->>>>>>> 8ed1845b
 
 from affine import Affine
 import pytest
@@ -14,7 +11,6 @@
 import rasterio
 from rasterio import transform
 from rasterio.env import GDALVersion
-<<<<<<< HEAD
 from rasterio.transform import (
     get_transformer,
     xy, 
@@ -23,10 +19,7 @@
     GCPTransformer,
     RPCTransformer
 )
-=======
 from rasterio.errors import TransformError
-from rasterio.transform import xy, rowcol
->>>>>>> 8ed1845b
 from rasterio.windows import Window
 from rasterio.control import GroundControlPoint
 
@@ -214,14 +207,8 @@
 
 
 def test_bogus_offset():
-<<<<<<< HEAD
-    with pytest.raises(ValueError):
+    with pytest.raises(TransformError):
         xy(Affine.identity(), 1, 0, offset='bogus')
-=======
-    """Raise on invalid offset."""
-    with pytest.raises(TransformError):
-        xy(None, 1, 0, offset='bogus')
->>>>>>> 8ed1845b
 
 
 @pytest.mark.parametrize("aff", [Affine.identity()])
