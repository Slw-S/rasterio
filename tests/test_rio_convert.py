import os
<<<<<<< HEAD
import logging
import numpy as np
=======

from click.testing import CliRunner
import numpy as np
import pytest
>>>>>>> ec558355

import rasterio
from rasterio.rio.main import main_group


TEST_BBOX = [-11850000, 4804000, -11840000, 4808000]


def bbox(*args):
    return ' '.join([str(x) for x in args])


@pytest.mark.parametrize("bounds", [bbox(*TEST_BBOX)])
def test_clip_bounds(runner, tmpdir, bounds):
    output = str(tmpdir.join('test.tif'))
    result = runner.invoke(
        main_group, ["clip", "tests/data/shade.tif", output, "--bounds", bounds]
    )
    assert result.exit_code == 0
    assert os.path.exists(output)

    with rasterio.open(output) as out:
        assert out.shape == (419, 173)


@pytest.mark.parametrize("bounds", [bbox(*TEST_BBOX)])
def test_clip_bounds_with_complement(runner, tmpdir, bounds):
    output = str(tmpdir.join("test.tif"))
    result = runner.invoke(
        main_group,
        [
            "clip",
            "tests/data/shade.tif",
            output,
            "--bounds",
            bounds,
            "--with-complement",
        ],
    )
    assert result.exit_code == 0
    assert os.path.exists(output)

    with rasterio.open(output) as out:
        assert out.shape == (419, 1047)
        data = out.read()
        assert (data[420:, :] == 255).all()


def test_clip_bounds_geographic(runner, tmpdir):
    output = str(tmpdir.join('test.tif'))
    result = runner.invoke(
        main_group,
        ['clip', 'tests/data/RGB.byte.tif', output, '--geographic', '--bounds',
         '-78.95864996545055 23.564991210854686 -76.57492370013823 25.550873767433984'])
    assert result.exit_code == 0
    assert os.path.exists(output)

    with rasterio.open(output) as out:
        assert out.shape == (718, 791)


def test_clip_like(runner, tmpdir):
    output = str(tmpdir.join('test.tif'))
    result = runner.invoke(
        main_group, [
            'clip', 'tests/data/shade.tif', output, '--like',
            'tests/data/shade.tif'])
    assert result.exit_code == 0
    assert os.path.exists(output)

    with rasterio.open('tests/data/shade.tif') as template_ds:
        with rasterio.open(output) as out:
            assert out.shape == template_ds.shape
            assert np.allclose(out.bounds, template_ds.bounds)


def test_clip_missing_params(runner, tmpdir):
    output = str(tmpdir.join('test.tif'))
    result = runner.invoke(
        main_group, ['clip', 'tests/data/shade.tif', output])
    assert result.exit_code == 2
    assert '--bounds or --like required' in result.output


def test_clip_bounds_disjunct(runner, tmpdir):
    output = str(tmpdir.join('test.tif'))
    result = runner.invoke(
        main_group,
        ['clip', 'tests/data/shade.tif', output, '--bounds', bbox(0, 0, 10, 10)])
    assert result.exit_code == 2
    assert '--bounds' in result.output


def test_clip_like_disjunct(runner, tmpdir):
    output = str(tmpdir.join('test.tif'))
    result = runner.invoke(
        main_group, [
            'clip', 'tests/data/shade.tif', output, '--like',
            'tests/data/RGB.byte.tif'])
    assert result.exit_code == 2
    assert '--like' in result.output


def test_clip_overwrite_without_option(runner, tmpdir):
    output = str(tmpdir.join('test.tif'))
    result = runner.invoke(
        main_group,
        ['clip', 'tests/data/shade.tif', output, '--bounds', bbox(*TEST_BBOX)])
    assert result.exit_code == 0

    result = runner.invoke(
        main_group,
        ['clip', 'tests/data/shade.tif', output, '--bounds', bbox(*TEST_BBOX)])
    assert result.exit_code == 1
    assert '--overwrite' in result.output


def test_clip_overwrite_with_option(runner, tmpdir):
    output = str(tmpdir.join('test.tif'))
    result = runner.invoke(
        main_group,
        ['clip', 'tests/data/shade.tif', output, '--bounds', bbox(*TEST_BBOX)])
    assert result.exit_code == 0

    result = runner.invoke(
        main_group,
        [
            "clip",
            "tests/data/shade.tif",
            output,
            "--bounds",
            bbox(*TEST_BBOX),
            "--overwrite",
        ],
    )
    assert result.exit_code == 0


# Tests: format and type conversion, --format and --dtype

def test_format(tmpdir, runner):
    outputname = str(tmpdir.join('test.jpg'))
    result = runner.invoke(
        main_group,
        ['convert', 'tests/data/RGB.byte.tif', outputname, '--format', 'JPEG'])
    assert result.exit_code == 0
    with rasterio.open(outputname) as src:
        assert src.driver == 'JPEG'


def test_format_short(tmpdir, runner):
    outputname = str(tmpdir.join('test.jpg'))
    result = runner.invoke(
        main_group,
        ['convert', 'tests/data/RGB.byte.tif', outputname, '-f', 'JPEG'])
    assert result.exit_code == 0
    with rasterio.open(outputname) as src:
        assert src.driver == 'JPEG'


def test_output_opt(tmpdir, runner):
    outputname = str(tmpdir.join('test.jpg'))
    result = runner.invoke(
        main_group,
        ['convert', 'tests/data/RGB.byte.tif', '-o', outputname, '-f', 'JPEG'])
    assert result.exit_code == 0
    with rasterio.open(outputname) as src:
        assert src.driver == 'JPEG'


def test_dtype(tmpdir, runner):
    outputname = str(tmpdir.join('test.tif'))
    result = runner.invoke(
        main_group,
        ['convert', 'tests/data/RGB.byte.tif', outputname, '--dtype', 'uint16'])
    assert result.exit_code == 0
    with rasterio.open(outputname) as src:
        assert src.dtypes == tuple(['uint16'] * 3)


def test_dtype_rescaling_uint8_full(tmpdir, runner):
    """Rescale uint8 [0, 255] to uint8 [0, 255]"""
    outputname = str(tmpdir.join('test.tif'))
    result = runner.invoke(
        main_group,
        ['convert', 'tests/data/RGB.byte.tif', outputname, '--scale-ratio', '1.0'])
    assert result.exit_code == 0

    src_stats = [
        {"max": 255.0, "mean": 44.434478650699106, "min": 1.0},
        {"max": 255.0, "mean": 66.02203484105824, "min": 1.0},
        {"max": 255.0, "mean": 71.39316199120559, "min": 1.0}]

    with rasterio.open(outputname) as src:
        for band, expected in zip(src.read(masked=True), src_stats):
            assert round(band.min() - expected['min'], 6) == 0.0
            assert round(band.max() - expected['max'], 6) == 0.0
            assert round(band.mean() - expected['mean'], 6) == 0.0


def test_dtype_rescaling_uint8_half(tmpdir, runner):
    """Rescale uint8 [0, 255] to uint8 [0, 127]"""
    outputname = str(tmpdir.join('test.tif'))
    result = runner.invoke(main_group, [
        'convert', 'tests/data/RGB.byte.tif', outputname, '--scale-ratio', '0.5'])
    assert result.exit_code == 0
    with rasterio.open(outputname) as src:
        for band in src.read():
            assert round(band.min() - 0, 6) == 0.0
            assert round(band.max() - 127, 6) == 0.0


def test_dtype_rescaling_uint16(tmpdir, runner):
    """Rescale uint8 [0, 255] to uint16 [0, 4095]"""
    # NB: 255 * 16 is 4080, we don't actually get to 4095.
    outputname = str(tmpdir.join('test.tif'))
    result = runner.invoke(main_group, [
        'convert', 'tests/data/RGB.byte.tif', outputname, '--dtype', 'uint16',
        '--scale-ratio', '16'])
    assert result.exit_code == 0
    with rasterio.open(outputname) as src:
        for band in src.read():
            assert round(band.min() - 0, 6) == 0.0
            assert round(band.max() - 4080, 6) == 0.0


def test_dtype_rescaling_float64(tmpdir, runner):
    """Rescale uint8 [0, 255] to float64 [-1, 1]"""
    outputname = str(tmpdir.join('test.tif'))
    result = runner.invoke(main_group, [
        'convert', 'tests/data/RGB.byte.tif', outputname, '--dtype', 'float64',
        '--scale-ratio', str(2.0 / 255), '--scale-offset', '-1.0'])
    assert result.exit_code == 0
    with rasterio.open(outputname) as src:
        for band in src.read():
            assert round(band.min() + 1.0, 6) == 0.0
            assert round(band.max() - 1.0, 6) == 0.0


def test_rgb(tmpdir, runner):
    outputname = str(tmpdir.join('test.tif'))
    result = runner.invoke(
        main_group,
        ['convert', 'tests/data/RGB.byte.tif', outputname, '--rgb'])
    assert result.exit_code == 0
    with rasterio.open(outputname) as src:
        assert src.colorinterp[0] == rasterio.enums.ColorInterp.red


def test_convert_overwrite_without_option(runner, tmpdir):
    outputname = str(tmpdir.join('test.tif'))
    result = runner.invoke(
        main_group,
        ['convert', 'tests/data/RGB.byte.tif', '-o', outputname, '-f', 'JPEG'])
    assert result.exit_code == 0

    result = runner.invoke(
        main_group,
        ['convert', 'tests/data/RGB.byte.tif', '-o', outputname, '-f', 'JPEG'])
    assert result.exit_code == 1
    assert '--overwrite' in result.output


def test_convert_overwrite_with_option(runner, tmpdir):
    outputname = str(tmpdir.join('test.tif'))
    result = runner.invoke(
        main_group,
        ['convert', 'tests/data/RGB.byte.tif', '-o', outputname, '-f', 'JPEG'])
    assert result.exit_code == 0

    result = runner.invoke(
        main_group, [
        'convert', 'tests/data/RGB.byte.tif', '-o', outputname, '-f', 'JPEG',
        '--overwrite'])
    assert result.exit_code == 0<|MERGE_RESOLUTION|>--- conflicted
+++ resolved
@@ -1,13 +1,8 @@
 import os
-<<<<<<< HEAD
-import logging
-import numpy as np
-=======
 
 from click.testing import CliRunner
 import numpy as np
 import pytest
->>>>>>> ec558355
 
 import rasterio
 from rasterio.rio.main import main_group
